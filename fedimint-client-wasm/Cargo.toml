[package]
edition = { workspace = true }
name = "fedimint-client-wasm"
version = { workspace = true }
authors = { workspace = true }
description = "fedimint client for wasm"
license = { workspace = true }
readme = { workspace = true }
repository = { workspace = true }

# https://rustwasm.github.io/wasm-pack/book/cargo-toml-configuration.html
[package.metadata.wasm-pack.profile.release]
wasm-opt = ['-Os']

[lib]
crate-type = ["cdylib", "rlib"]
name = "fedimint_client_wasm"
path = "src/lib.rs"

[target.'cfg(target_family = "wasm")'.dependencies]
anyhow = { workspace = true }
async-stream = { workspace = true }
async-trait = { workspace = true }
fedimint-api-client = { workspace = true }
fedimint-client = { workspace = true }
fedimint-client-module = { workspace = true }
fedimint-core = { workspace = true }
fedimint-ln-client = { workspace = true }
fedimint-mint-client = { workspace = true }
futures = { workspace = true }
imbl = { workspace = true }
js-sys = { workspace = true }
rexie = { workspace = true }
serde_json = { workspace = true }
<<<<<<< HEAD
wasm-bindgen = { workspace = true }
wasm-bindgen-futures = { workspace = true }
wasm-bindgen-test = { workspace = true }
lightning-invoice = { workspace = true }
=======
wasm-bindgen = "=0.2.92"                      # must match the nix provided wasm-bindgen-cli version
wasm-bindgen-futures = "0.4.42"
wasm-bindgen-test = "0.3.34"
lightning-invoice = { workspace = true }

[dependencies]
web-sys = { version = "0.3", features = ["console", "Window"] }
>>>>>>> 957d7e50
<|MERGE_RESOLUTION|>--- conflicted
+++ resolved
@@ -32,17 +32,10 @@
 js-sys = { workspace = true }
 rexie = { workspace = true }
 serde_json = { workspace = true }
-<<<<<<< HEAD
 wasm-bindgen = { workspace = true }
 wasm-bindgen-futures = { workspace = true }
 wasm-bindgen-test = { workspace = true }
 lightning-invoice = { workspace = true }
-=======
-wasm-bindgen = "=0.2.92"                      # must match the nix provided wasm-bindgen-cli version
-wasm-bindgen-futures = "0.4.42"
-wasm-bindgen-test = "0.3.34"
-lightning-invoice = { workspace = true }
 
 [dependencies]
-web-sys = { version = "0.3", features = ["console", "Window"] }
->>>>>>> 957d7e50
+web-sys = { version = "0.3", features = ["console", "Window"] }