/// This tool assumes that `scripts/build.sh` has been sourced in the
/// environment which calls it
use std::collections::HashMap;
use std::env;
use std::io::Write;
use std::path::PathBuf;
use std::process::exit;
use std::sync::Arc;
use std::time::Duration;

use anyhow::{anyhow, Context};
use bitcoincore_rpc::{Client as BitcoinClient, RpcApi};
use clap::{Parser, Subcommand, ValueEnum};
use fedimint_client::module::gen::{ClientModuleGenRegistry, DynClientModuleGen};
use fedimint_core::config::load_from_file;
use fedimint_core::core::LEGACY_HARDCODED_INSTANCE_ID_WALLET;
use fedimint_core::db::Database;
use fedimint_core::task::{sleep, TaskGroup};
use fedimint_ln_client::LightningClientGen;
use fedimint_logging::TracingSetup;
use fedimint_wallet_client::config::WalletClientConfig;
use fedimint_wallet_client::WalletClientGen;
use mint_client::modules::mint::MintClientGen;
use mint_client::{module_decode_stubs, Client, UserClient, UserClientConfig};
use tokio::fs::{self, OpenOptions};
use tokio::io::AsyncWriteExt;
use tokio::process::{Child, Command};
use tokio::sync::mpsc::{self, Receiver, Sender};
use tracing::{error, info};
use url::Url;

#[allow(dead_code)]
#[derive(ValueEnum, Clone, Debug)]
pub enum GatewayNode {
    Cln,
    Lnd,
}

impl ToString for GatewayNode {
    fn to_string(&self) -> String {
        match self {
            GatewayNode::Cln => "cln".to_string(),
            GatewayNode::Lnd => "lnd".to_string(),
        }
    }
}

#[derive(Subcommand)]
enum Cmd {
    // daemons
    Bitcoind,
    Lightningd,
    Lnd,
    Electrs,
    Esplora,
    AllDaemons,
    Dkg { servers: usize },
    Fedimintd { id: usize },
    Gatewayd { node: GatewayNode },
    Federation { start_id: usize, stop_id: usize },

    // commands
    AwaitFedimintBlockSync,
    AwaitBitcoindReady,
}

#[derive(Parser)]
#[command(version)]
struct Args {
    #[clap(subcommand)]
    command: Cmd,
}

fn bitcoin_rpc() -> anyhow::Result<Arc<BitcoinClient>> {
    let url: Url = env::var("FM_TEST_BITCOIND_RPC")?.parse()?;
    let (host, auth) = fedimint_bitcoind::bitcoincore_rpc::from_url_to_url_auth(&url)?;
    let client = Arc::new(BitcoinClient::new(&host, auth)?);
    Ok(client)
}

async fn fedimint_client() -> anyhow::Result<UserClient> {
    let workdir: PathBuf = env::var("FM_CFG_DIR")?.parse()?;
    let cfg_path = workdir.join("client.json");
    let db_path = workdir.join("client.db");
    let cfg: UserClientConfig = load_from_file(&cfg_path)?;
    let db = fedimint_rocksdb::RocksDb::open(db_path)?;
    let decoders = module_decode_stubs();
    let db = Database::new(db, module_decode_stubs());
    let module_gens = ClientModuleGenRegistry::from(vec![
        DynClientModuleGen::from(WalletClientGen),
        DynClientModuleGen::from(MintClientGen),
        DynClientModuleGen::from(LightningClientGen),
    ]);
    Ok(Client::new(cfg.clone(), decoders, module_gens, db, Default::default()).await)
}

/// Save PID to a $FM_PID_FILE which `kill_fedimint_processes` shell script
/// reads from and kills every PID it finds on EXIT
async fn kill_on_exit(process: &Child) -> anyhow::Result<()> {
    let pid_file = env::var("FM_PID_FILE")?;
    let mut file = OpenOptions::new()
        .write(true)
        .create(true)
        .append(true)
        .open(pid_file)
        .await?;

    let mut buf = Vec::<u8>::new();
    writeln!(
        buf,
        "{}",
        process.id().ok_or_else(|| anyhow!("PID missing"))?
    )?;
    file.write_all(&buf).await?;

    Ok(())
}

async fn await_bitcoind_ready(waiter_name: &str) -> anyhow::Result<()> {
    let rpc = bitcoin_rpc()?;

    loop {
        if let Ok(info) = rpc.get_blockchain_info() {
            if info.blocks > 100 {
                break;
            }
        };
        info!("{waiter_name} waiting for bitcoind ...");
        sleep(Duration::from_secs(1)).await;
    }

    Ok(())
}

async fn await_fedimint_block_sync() -> anyhow::Result<()> {
    await_bitcoind_ready("await_fedimint_block_sync").await?;
    let fedimint_client = fedimint_client().await?;
    let wallet_cfg: WalletClientConfig = fedimint_client
        .config()
        .0
        .get_module(LEGACY_HARDCODED_INSTANCE_ID_WALLET)?;
    let finality_delay = wallet_cfg.finality_delay;
    let bitcoin_rpc = bitcoin_rpc()?;
    let bitcoin_block_height = bitcoin_rpc.get_blockchain_info()?.blocks;
    let expected_block_height = bitcoin_block_height - (finality_delay as u64);

    fedimint_client
        .await_consensus_block_height(expected_block_height)
        .await?;
    Ok(())
}

async fn run_bitcoind() -> anyhow::Result<()> {
<<<<<<< HEAD
    //let project_root: PathBuf = env::var("FM_SRC_DIR")?.parse()?; 
    let project_root = fedimint_testing::get_project_root()?;
=======
    let project_root: PathBuf = env::var("FM_SRC_DIR")?.parse()?;
>>>>>>> 892885af
    let btc_dir = env::var("FM_BTC_DIR")?;
    let conf_path = project_root.join("misc/test/bitcoin.conf");
    let conf_path_string = conf_path.to_str().context("path must be valid UTF-8")?;
    // Spawn bitcoind
    let mut bitcoind = Command::new("bitcoind")
        .arg(format!("-datadir={btc_dir}"))
        .arg(format!("-conf={conf_path_string}"))
        .spawn()?;
    kill_on_exit(&bitcoind).await?;
    info!("bitcoind started");

    // create client
    let client = bitcoin_rpc()?;

    // create RPC wallet
    while let Err(e) = client.create_wallet("", None, None, None, None) {
        if e.to_string().contains("Database already exists") {
            break;
        }
        error!("Failed to create wallet ... retrying {}", e);
        sleep(Duration::from_secs(1)).await
    }

    // mine blocks
    let address = client.get_new_address(None, None)?;
    client.generate_to_address(101, &address)?;

    bitcoind.wait().await?;

    Ok(())
}

async fn run_lightningd() -> anyhow::Result<()> {
    // wait for bitcoin RPC to be ready ...
    await_bitcoind_ready("lightningd").await?;

    let cln_dir = env::var("FM_CLN_DIR")?;
    let bin_dir = env::var("FM_BIN_DIR")?;

    // spawn lightningd
    let mut lightningd = Command::new("lightningd")
        .arg("--dev-fast-gossip")
        .arg("--dev-bitcoind-poll=1")
        .arg(format!("--lightning-dir={cln_dir}"))
        .arg(format!("--plugin={bin_dir}/gateway-cln-extension"))
        .spawn()?;
    kill_on_exit(&lightningd).await?;
    info!("lightningd started");

    lightningd.wait().await?;

    Ok(())
}

async fn run_lnd() -> anyhow::Result<()> {
    // wait for bitcoin RPC to be ready ...
    await_bitcoind_ready("lnd").await?;

    let lnd_dir = env::var("FM_LND_DIR")?;

    // spawn lnd
    let mut lnd = Command::new("lnd")
        .arg(format!("--lnddir={lnd_dir}"))
        .spawn()?;
    kill_on_exit(&lnd).await?;
    info!("lnd started");

    lnd.wait().await?;

    Ok(())
}

async fn run_electrs() -> anyhow::Result<()> {
    // wait for bitcoin RPC to be ready ...
    await_bitcoind_ready("electrs").await?;

    let electrs_dir = env::var("FM_ELECTRS_DIR")?;

    // spawn electrs
    let mut electrs = Command::new("electrs")
        .arg(format!("--conf-dir={electrs_dir}"))
        .arg(format!("--db-dir={electrs_dir}"))
        .spawn()?;
    kill_on_exit(&electrs).await?;
    info!("electrs started");

    electrs.wait().await?;

    Ok(())
}

async fn run_esplora() -> anyhow::Result<()> {
    // wait for bitcoin RPC to be ready ...
    await_bitcoind_ready("esplora").await?;

    let daemon_dir = env::var("FM_BTC_DIR")?;
    let test_dir = env::var("FM_TEST_DIR")?;

    // spawn esplora
    let mut esplora = Command::new("esplora")
        .arg(format!("--daemon-dir={daemon_dir}"))
        .arg(format!("--db-dir={test_dir}/esplora"))
        .arg("--cookie=bitcoin:bitcoin")
        .arg("--network=regtest")
        .arg("--daemon-rpc-addr=127.0.0.1:18443")
        .arg("--http-addr=127.0.0.1:50002")
        .arg("--monitoring-addr=127.0.0.1:50003")
        .spawn()?;
    kill_on_exit(&esplora).await?;
    info!("esplora started");

    esplora.wait().await?;

    Ok(())
}

async fn run_fedimintd(id: usize) -> anyhow::Result<()> {
    // wait for bitcoin RPC to be ready ...
    await_bitcoind_ready(&format!("fedimint-{id}")).await?;

    let bin_dir = env::var("FM_BIN_DIR")?;
    let env_vars = fedimint_env(id)?;
    let data_dir = env_vars
        .get("FM_FEDIMINT_DATA_DIR")
        .ok_or_else(|| anyhow!("FM_P2P_URL not found"))?;

    // create datadir if it doesn't already exist
    fs::create_dir_all(&data_dir).await?;

    // spawn fedimintd
    let mut fedimintd = Command::new(format!("{bin_dir}/fedimintd"))
        .arg("--data-dir")
        .arg(data_dir)
        .envs(env_vars)
        .spawn()?;
    kill_on_exit(&fedimintd).await?;
    info!("fedimintd started");

    // TODO: pass in optional task group to this function and select on it to wait
    // for shutdown (because multiple can be spawned by run_federation)
    fedimintd.wait().await?;

    Ok(())
}

async fn run_gatewayd(node: GatewayNode) -> anyhow::Result<()> {
    let bin_dir = env::var("FM_BIN_DIR")?;

    // TODO: await_fedimint_block_sync()

    let mut gatewayd = Command::new(format!("{bin_dir}/gatewayd"))
        .arg(node.to_string())
        .spawn()?;
    kill_on_exit(&gatewayd).await?;
    info!("gatewayd started");

    // TODO: connect_gateways

    gatewayd.wait().await?;

    Ok(())
}

async fn run_federation(start_id: usize, stop_id: usize) -> anyhow::Result<()> {
    let mut task_group = TaskGroup::new();
    task_group.install_kill_handler();

    for id in start_id..stop_id {
        task_group
            .spawn(format!("fedimintd-{id}"), move |_| async move {
                info!("starting fedimintd-{}", id);
                run_fedimintd(id).await.expect("fedimintd failed");
                info!("started fedimintd-{}", id);
            })
            .await;
    }

    task_group.join_all(None).await?;

    Ok(())
}

/// Create a map of environment variables which fedimintd and DKG can use,
/// but which can't be defined by `build.sh` because multiple of these daemons
/// run concurrently with different values.
///
/// We allow ranges of 10 ports for each fedimintd / dkg instance starting from
/// 18173. Each port needed is incremented by 1 within this range.
///
/// * `id` - ID of the server. Used to calculate port numbers.
fn fedimint_env(id: usize) -> anyhow::Result<HashMap<String, String>> {
    let base_port = 8173 + 10000;
    let p2p_port = base_port + (id * 10);
    let api_port = base_port + (id * 10) + 1;
    let ui_port = base_port + (id * 10) + 2;
    let cfg_dir = env::var("FM_CFG_DIR")?;
    Ok(HashMap::from_iter([
        ("FM_BIND_P2P".into(), format!("127.0.0.1:{p2p_port}")),
        (
            "FM_P2P_URL".into(),
            format!("fedimint://127.0.0.1:{p2p_port}"),
        ),
        ("FM_BIND_API".into(), format!("127.0.0.1:{api_port}")),
        ("FM_API_URL".into(), format!("ws://127.0.0.1:{api_port}")),
        ("FM_LISTEN_UI".into(), format!("127.0.0.1:{ui_port}")),
        (
            "FM_FEDIMINT_DATA_DIR".into(),
            format!("{cfg_dir}/server-{id}"),
        ),
        ("FM_PASSWORD".into(), format!("pass{id}")),
    ]))
}

async fn create_tls(id: usize, sender: Sender<String>) -> anyhow::Result<()> {
    // set env vars
    let bin_dir = env::var("FM_BIN_DIR")?;
    let server_name = format!("Server-{id}");
    let env_vars = fedimint_env(id)?;
    let p2p_url = env_vars
        .get("FM_P2P_URL")
        .ok_or_else(|| anyhow!("FM_P2P_URL not found"))?;
    let api_url = env_vars
        .get("FM_API_URL")
        .ok_or_else(|| anyhow!("FM_API_URL not found"))?;
    let out_dir = env_vars
        .get("FM_FEDIMINT_DATA_DIR")
        .ok_or_else(|| anyhow!("FM_FEDIMINT_DATA_DIR not found"))?;
    let cert_path = format!("{out_dir}/tls-cert");

    // create out-dir
    fs::create_dir(&out_dir).await?;

    info!("creating TLS certs created for started {server_name} in {out_dir}");
    let mut task = Command::new(format!("{bin_dir}/distributedgen"))
        .envs(fedimint_env(id)?)
        .arg("create-cert")
        .arg(format!("--p2p-url={p2p_url}"))
        .arg(format!("--api-url={api_url}"))
        .arg(format!("--out-dir={out_dir}"))
        .arg(format!("--name={server_name}"))
        .spawn()?;
    kill_on_exit(&task).await?;

    task.wait().await?;
    info!("TLS certs created for started {server_name}");

    // TODO: read TLS cert from disk and return if over channel
    let cert = fs::read_to_string(cert_path)
        .await
        .map_err(|_| anyhow!("Could not read TLS cert from disk"))?;
    sender
        .send(cert)
        .await
        .map_err(|_| anyhow!("failed to send cert over channel"))?;

    Ok(())
}

async fn run_distributedgen(id: usize, certs: Vec<String>) -> anyhow::Result<()> {
    let certs = certs.join(",");
    let bin_dir = env::var("FM_BIN_DIR")?;
    let cfg_dir = env::var("FM_CFG_DIR")?;
    let server_name = format!("Server-{id}");

    let env_vars = fedimint_env(id)?;
    let bind_p2p = env_vars
        .get("FM_BIND_P2P")
        .expect("fedimint_env sets this key");
    let bind_api = env_vars
        .get("FM_BIND_API")
        .expect("fedimint_env sets this key");
    let out_dir = env_vars
        .get("FM_FEDIMINT_DATA_DIR")
        .expect("fedimint_env sets this key");

    info!("creating TLS certs created for started {server_name} in {out_dir}");
    let mut task = Command::new(format!("{bin_dir}/distributedgen"))
        .envs(&env_vars)
        .arg("run")
        .arg(format!("--bind-p2p={bind_p2p}"))
        .arg(format!("--bind-api={bind_api}"))
        .arg(format!("--out-dir={out_dir}"))
        .arg(format!("--certs={certs}"))
        .spawn()
        .unwrap_or_else(|e| panic!("DKG failed for for {server_name} {e:?}"));
    kill_on_exit(&task).await?;

    task.wait().await?;
    info!("DKG created for started {server_name}");

    // copy configs to config directory
    fs::rename(
        format!("{out_dir}/client-connect"),
        format!("{cfg_dir}/client-connect"),
    )
    .await?;
    fs::rename(
        format!("{out_dir}/client.json"),
        format!("{cfg_dir}/client.json"),
    )
    .await?;
    info!("copied client configs");

    Ok(())
}

async fn run_dkg(servers: usize) -> anyhow::Result<()> {
    let root_task_group = TaskGroup::new();
    root_task_group.install_kill_handler();
    let mut task_group = root_task_group.make_subgroup().await;

    // generate TLS certs
    let (sender, mut receiver): (Sender<String>, Receiver<String>) = mpsc::channel(1000);
    for id in 0..servers {
        let sender = sender.clone();
        task_group
            .spawn(
                format!("create TLS certs for server {id}"),
                move |_| async move {
                    info!("generating certs for server {}", id);
                    create_tls(id, sender).await.expect("create_tls failed");
                    info!("generating certs for server {}", id);
                },
            )
            .await;
    }
    task_group.join_all(None).await?;
    info!("Generated TLS certs");

    // collect TLS certs
    let mut certs = vec![];
    while certs.len() < servers {
        let cert = receiver
            .recv()
            .await
            .expect("couldn't receive cert over channel");
        certs.push(cert)
    }
    let certs_string = certs.join(",");
    info!("Collected TLS certs: {certs_string}");

    // generate keys
    let mut task_group = root_task_group.make_subgroup().await;
    for id in 0..servers {
        let certs = certs.clone();
        task_group
            .spawn(
                format!("create TLS certs for server {id}"),
                move |_| async move {
                    info!("generating keys for server {}", id);
                    run_distributedgen(id, certs)
                        .await
                        .expect("run_distributedgen failed");
                    info!("generating keys for server {}", id);
                },
            )
            .await;
    }

    task_group.join_all(None).await?;
    info!("DKG complete");

    Ok(())
}

/// Run bitcoind, lightningd, lnd, electrs, esplora
async fn all_daemons() -> anyhow::Result<()> {
    let mut root_task_group = TaskGroup::new();
    root_task_group.install_kill_handler();

    root_task_group
        .spawn("bitcoind", move |_| async move {
            run_bitcoind().await.expect("bitcoind failed")
        })
        .await;

    root_task_group
        .spawn("lightningd", move |_| async move {
            run_lightningd().await.expect("lightningd failed")
        })
        .await;

    root_task_group
        .spawn("lnd", move |_| async move {
            run_lnd().await.expect("lnd failed")
        })
        .await;

    root_task_group
        .spawn("electrs", move |_| async move {
            run_electrs().await.expect("electrs failed")
        })
        .await;

    root_task_group
        .spawn("esplora", move |_| async move {
            run_esplora().await.expect("esplora failed")
        })
        .await;

    root_task_group.join_all(None).await?;

    Ok(())
}

#[tokio::main]
async fn main() -> anyhow::Result<()> {
    TracingSetup::default().init()?;

    // This tool assumes that `scripts/build.sh` has been sourced in the shell that
    // calls it. It uses environment variables set by `scripts/build.sh`. Exit
    // if they don't exit.
    if env::var("FM_TMP_DIR").is_err() {
        eprintln!("You must `source scripts/build.s` before running the `fixtures` tool");
        exit(1);
    };

    let args = Args::parse();
    match args.command {
        // daemons
        Cmd::Bitcoind => run_bitcoind().await.expect("bitcoind failed"),
        Cmd::Lightningd => run_lightningd().await.expect("lightningd failed"),
        Cmd::Lnd => run_lnd().await.expect("lnd failed"),
        Cmd::Electrs => run_electrs().await.expect("electrs failed"),
        Cmd::Esplora => run_esplora().await.expect("esplora failed"),
        Cmd::Fedimintd { id } => run_fedimintd(id).await.expect("fedimint failed"),
        Cmd::Gatewayd { node } => run_gatewayd(node).await.expect("gatewayd failed"),
        Cmd::Dkg { servers } => run_dkg(servers).await.expect("dkg failed"),
        Cmd::Federation { start_id, stop_id } => run_federation(start_id, stop_id)
            .await
            .expect("federation failed"),
        Cmd::AllDaemons => all_daemons().await.expect("daemons failed"),
        // commands
        Cmd::AwaitFedimintBlockSync => await_fedimint_block_sync().await.expect("daemons failed"),
        Cmd::AwaitBitcoindReady => await_bitcoind_ready("").await.expect("daemons failed"),
    }

    Ok(())
}<|MERGE_RESOLUTION|>--- conflicted
+++ resolved
@@ -151,12 +151,7 @@
 }
 
 async fn run_bitcoind() -> anyhow::Result<()> {
-<<<<<<< HEAD
-    //let project_root: PathBuf = env::var("FM_SRC_DIR")?.parse()?; 
-    let project_root = fedimint_testing::get_project_root()?;
-=======
     let project_root: PathBuf = env::var("FM_SRC_DIR")?.parse()?;
->>>>>>> 892885af
     let btc_dir = env::var("FM_BTC_DIR")?;
     let conf_path = project_root.join("misc/test/bitcoin.conf");
     let conf_path_string = conf_path.to_str().context("path must be valid UTF-8")?;
