on: [push, pull_request]

name: CI

jobs:
  build_and_unit_test:
    name: Unit Tests
    runs-on: ubuntu-latest
    steps:
      - uses: actions/checkout@v2
      - uses: actions-rs/toolchain@v1
        with:
          toolchain: stable
          default: true
          components: clippy, rustfmt
      - uses: Swatinem/rust-cache@v1
      - name: Print toolchain version
        uses: actions-rs/cargo@v1
        with:
          command: version
      - name: Build everything
        uses: actions-rs/cargo@v1
        with:
          command: build
          args: --workspace
      - name: Run unit tests
        uses: actions-rs/cargo@v1
        with:
          command: test
          args: --workspace
      - name: Lint code with clippy
        uses: actions-rs/cargo@v1
        with:
          command: clippy
          args: --lib --bins --tests --examples --workspace -- -D warnings
      - name: Lint code with rustfmt
        uses: actions-rs/cargo@v1
        with:
          command: fmt
          args: --all -- --check 
  build_wasm:
    name: Build (wasm32)
    runs-on: ubuntu-latest
    steps:
      - uses: actions/checkout@v2
      - uses: actions-rs/toolchain@v1
        with:
          toolchain: stable
          default: true
          target: wasm32-unknown-unknown
          profile: minimal
      - uses: Swatinem/rust-cache@v1
      - name: Build modules/mint-client
        uses: actions-rs/cargo@v1
        with:
          command: build
          args: --target wasm32-unknown-unknown --package mint-client

  build_and_integration_test:
    name: Integration Tests
    runs-on: ubuntu-latest
    steps:
      - uses: actions/checkout@v2
      - uses: Swatinem/rust-cache@v1
      - uses: cachix/install-nix-action@v15
        with:
          nix_path: nixpkgs=channel:nixos-22.05
      - name: Integration Tests with nix-shell
        run: nix-shell --command ./scripts/integrationtest.sh
  nix-build_test:
    name: Nix-Build Tests
    runs-on: ubuntu-latest
    steps:
      - uses: actions/checkout@v2.4.0
      - uses: cachix/install-nix-action@v16
        with:
          nix_path: nixpkgs=channel:nixos-22.05
      - uses: cachix/cachix-action@v10
        if: github.repository_owner == 'fedimint'
        with:
          name: fedimint
<<<<<<< HEAD
          signingKey: '${{ secrets.CACHIX_SIGNING_KEY }}'
      - run: nix-build | cachix push fedimint
=======
          authToken: '${{ secrets.CACHIX_AUTH_TOKEN }}'
      - run: nix-build
>>>>>>> 38670659
<|MERGE_RESOLUTION|>--- conflicted
+++ resolved
@@ -79,10 +79,5 @@
         if: github.repository_owner == 'fedimint'
         with:
           name: fedimint
-<<<<<<< HEAD
-          signingKey: '${{ secrets.CACHIX_SIGNING_KEY }}'
-      - run: nix-build | cachix push fedimint
-=======
           authToken: '${{ secrets.CACHIX_AUTH_TOKEN }}'
-      - run: nix-build
->>>>>>> 38670659
+      - run: nix-build