#![deny(clippy::pedantic)]
#![allow(clippy::cast_possible_truncation)]
#![allow(clippy::cast_possible_wrap)]
#![allow(clippy::cast_sign_loss)]
#![allow(clippy::default_trait_access)]
#![allow(clippy::doc_markdown)]
#![allow(clippy::missing_errors_doc)]
#![allow(clippy::missing_panics_doc)]
#![allow(clippy::module_name_repetitions)]
#![allow(clippy::must_use_candidate)]
#![allow(clippy::return_self_not_must_use)]
#![allow(clippy::similar_names)]
#![allow(clippy::too_many_lines)]
#![allow(clippy::wildcard_imports)]

mod auth_manager;
pub mod client;
pub mod config;
mod db;
pub mod envs;
mod error;
mod federation_manager;
pub mod gateway_module_v2;
pub mod lightning;
pub mod rpc;
pub mod state_machine;
mod types;

pub mod gateway_lnrpc {
    tonic::include_proto!("gateway_lnrpc");
}

use std::collections::{BTreeMap, BTreeSet};
use std::env;
use std::fmt::Display;
use std::net::SocketAddr;
use std::str::FromStr;
use std::sync::Arc;
use std::time::Duration;

<<<<<<< HEAD
use ::lightning::ln::PaymentHash;
use anyhow::{anyhow, bail};
use auth_manager::AuthManager;
use axum::http::StatusCode;
use axum::response::{IntoResponse, Response};
=======
use anyhow::anyhow;
>>>>>>> 3409977a
use bip39::Mnemonic;
use bitcoin::{Address, Network, Txid};
use bitcoin_hashes::{sha256, Hash};
use clap::Parser;
use client::GatewayClientBuilder;
use config::GatewayOpts;
pub use config::GatewayParameters;
use db::{
    GatewayConfiguration, GatewayConfigurationKey, GatewayDbtxNcExt, GATEWAYD_DATABASE_VERSION,
};
use error::FederationNotConnected;
use federation_manager::FederationManager;
use fedimint_api_client::api::net::Connector;
use fedimint_bip39::Bip39RootSecretStrategy;
use fedimint_client::module::init::ClientModuleInitRegistry;
use fedimint_client::secret::RootSecretStrategy;
use fedimint_client::{Client, ClientHandleArc};
use fedimint_core::config::FederationId;
use fedimint_core::core::{
    ModuleInstanceId, ModuleKind, LEGACY_HARDCODED_INSTANCE_ID_MINT,
    LEGACY_HARDCODED_INSTANCE_ID_WALLET,
};
use fedimint_core::db::{apply_migrations_server, Database, DatabaseTransaction, DatabaseValue};
use fedimint_core::invite_code::InviteCode;
use fedimint_core::module::CommonModuleInit;
use fedimint_core::secp256k1::schnorr::Signature;
use fedimint_core::secp256k1::PublicKey;
use fedimint_core::task::{sleep, TaskGroup, TaskHandle, TaskShutdownToken};
use fedimint_core::time::duration_since_epoch;
use fedimint_core::util::{SafeUrl, Spanned};
use fedimint_core::{fedimint_build_code_version_env, Amount, BitcoinAmountOrAll};
use fedimint_ln_common::config::{GatewayFee, LightningClientConfig};
use fedimint_ln_common::contracts::Preimage;
use fedimint_ln_common::LightningCommonInit;
use fedimint_lnv2_client::{
    Bolt11InvoiceDescription, CreateBolt11InvoicePayload, PaymentFee, RoutingInfo,
    SendPaymentPayload, EXPIRATION_DELTA_LIMIT_DEFAULT,
};
use fedimint_lnv2_common::contracts::{IncomingContract, PaymentImage};
use fedimint_mint_client::{
    MintClientInit, MintClientModule, MintCommonInit, SelectNotesWithAtleastAmount,
    SelectNotesWithExactAmount,
};
use fedimint_wallet_client::{
    WalletClientInit, WalletClientModule, WalletCommonInit, WithdrawState,
};
use futures::stream::StreamExt;
use gateway_lnrpc::intercept_htlc_response::{Action, Cancel};
use gateway_lnrpc::{CloseChannelsWithPeerResponse, InterceptHtlcRequest, InterceptHtlcResponse};
use lightning::{ILnRpcClient, LightningBuilder, LightningRpcError};
use lightning_invoice::{Bolt11Invoice, RoutingFees};
use rand::{thread_rng, Rng};
use rpc::{
    CloseChannelsWithPeerPayload, CreateInvoiceForSelfPayload, FederationInfo, GatewayFedConfig,
    GatewayInfo, LeaveFedPayload, MnemonicResponse, OpenChannelPayload, PayInvoicePayload,
    ReceiveEcashPayload, ReceiveEcashResponse, SetConfigurationPayload, SpendEcashPayload,
    SpendEcashResponse, SyncToChainPayload, WithdrawOnchainPayload, V1_API_ENDPOINT,
};
use state_machine::{GatewayClientModule, GatewayExtPayStates};
<<<<<<< HEAD
use thiserror::Error;
use tokio::sync::{Mutex, RwLock};
=======
use tokio::sync::RwLock;
>>>>>>> 3409977a
use tracing::{debug, error, info, info_span, warn, Instrument};

use crate::config::LightningModuleMode;
use crate::db::{get_gatewayd_database_migrations, FederationConfig};
use crate::envs::FM_GATEWAY_MNEMONIC_ENV;
use crate::error::{AdminGatewayError, LNv1Error, LNv2Error, PublicGatewayError};
use crate::gateway_lnrpc::create_invoice_request::Description;
use crate::gateway_lnrpc::intercept_htlc_response::Forward;
use crate::gateway_lnrpc::CreateInvoiceRequest;
use crate::gateway_module_v2::GatewayClientModuleV2;
use crate::lightning::{GatewayLightningBuilder, LightningContext, LightningMode, RouteHtlcStream};
use crate::rpc::rpc_server::{hash_password, run_webserver};
use crate::rpc::{
    BackupPayload, BalancePayload, ConnectFedPayload, DepositAddressPayload, FederationBalanceInfo,
    GatewayBalances, WithdrawPayload,
};
use crate::types::PrettyInterceptHtlcRequest;

/// How long a gateway announcement stays valid
const GW_ANNOUNCEMENT_TTL: Duration = Duration::from_secs(600);

/// The default number of route hints that the legacy gateway provides for
/// invoice creation.
const DEFAULT_NUM_ROUTE_HINTS: u32 = 1;

/// Default Bitcoin network for testing purposes.
pub const DEFAULT_NETWORK: Network = Network::Regtest;

/// The default routing fees that the gateway charges for incoming and outgoing
/// payments. Identical to the Lightning Network.
pub const DEFAULT_FEES: RoutingFees = RoutingFees {
    // Base routing fee. Default is 0 msat
    base_msat: 0,
    // Liquidity-based routing fee in millionths of a routed amount.
    // In other words, 10000 is 1%. The default is 10000 (1%).
    proportional_millionths: 10000,
};

/// LNv2 CLTV Delta in blocks
const EXPIRATION_DELTA_MINIMUM_V2: u64 = 144;

pub type Result<T> = std::result::Result<T, PublicGatewayError>;
pub type AdminResult<T> = std::result::Result<T, AdminGatewayError>;

/// Name of the gateway's database that is used for metadata and configuration
/// storage.
const DB_FILE: &str = "gatewayd.db";

/// Name of the folder that the gateway uses to store its node database when
/// running in LDK mode.
const LDK_NODE_DB_FOLDER: &str = "ldk_node";

/// The non-lightning default module types that the Gateway supports.
const DEFAULT_MODULE_KINDS: [(ModuleInstanceId, &ModuleKind); 2] = [
    (LEGACY_HARDCODED_INSTANCE_ID_MINT, &MintCommonInit::KIND),
    (LEGACY_HARDCODED_INSTANCE_ID_WALLET, &WalletCommonInit::KIND),
];

#[cfg_attr(doc, aquamarine::aquamarine)]
/// ```mermaid
/// graph LR
/// classDef virtual fill:#fff,stroke-dasharray: 5 5
///
///    Initializing -- begin intercepting HTLCs --> Connected
///    Initializing -- gateway needs config --> Configuring
///    Configuring -- configuration set --> Connected
///    Connected -- load federation clients --> Running
///    Running -- disconnected from lightning node --> Disconnected
///    Disconnected -- re-established lightning connection --> Connected
/// ```
#[derive(Clone, Debug)]
pub enum GatewayState {
    Initializing,
    Configuring,
    Connected,
    Running { lightning_context: LightningContext },
    Disconnected,
    ShuttingDown { lightning_context: LightningContext },
}

impl Display for GatewayState {
    fn fmt(&self, f: &mut std::fmt::Formatter) -> std::fmt::Result {
        match self {
            GatewayState::Initializing => write!(f, "Initializing"),
            GatewayState::Configuring => write!(f, "Configuring"),
            GatewayState::Connected => write!(f, "Connected"),
            GatewayState::Running { .. } => write!(f, "Running"),
            GatewayState::Disconnected => write!(f, "Disconnected"),
            GatewayState::ShuttingDown { .. } => write!(f, "ShuttingDown"),
        }
    }
}

/// The action to take after handling a payment stream.
enum ReceivePaymentStreamAction {
    ImmediatelyRetry,
    RetryAfterDelay,
    NoRetry,
}

#[derive(Clone)]
pub struct Gateway {
    /// The gateway's federation manager.
    federation_manager: Arc<RwLock<FederationManager>>,

    /// The gateway's authentication manager
    auth_manager: Arc<Mutex<AuthManager>>,

    /// Builder struct that allows the gateway to build a `ILnRpcClient`, which
    /// represents a connection to a lightning node.
    lightning_builder: Arc<dyn LightningBuilder + Send + Sync>,

    /// The gateway's current configuration
    gateway_config: Arc<RwLock<Option<GatewayConfiguration>>>,

    /// The current state of the Gateway.
    state: Arc<RwLock<GatewayState>>,

    /// Builder struct that allows the gateway to build a Fedimint client, which
    /// handles the communication with a federation.
    client_builder: GatewayClientBuilder,

    /// Database for Gateway metadata.
    gateway_db: Database,

    /// A public key representing the identity of the gateway. Private key is
    /// not used.
    gateway_id: PublicKey,

    /// The Gateway's API URL.
    versioned_api: SafeUrl,

    /// The socket the gateway listens on.
    listen: SocketAddr,

    lightning_module_mode: LightningModuleMode,
}

impl std::fmt::Debug for Gateway {
    fn fmt(&self, f: &mut std::fmt::Formatter<'_>) -> std::fmt::Result {
        f.debug_struct("Gateway")
            .field("federation_manager", &self.federation_manager)
            .field("gateway_config", &self.gateway_config)
            .field("state", &self.state)
            .field("client_builder", &self.client_builder)
            .field("gateway_db", &self.gateway_db)
            .field("gateway_id", &self.gateway_id)
            .field("versioned_api", &self.versioned_api)
            .field("listen", &self.listen)
            .finish_non_exhaustive()
    }
}

impl Gateway {
    /// Creates a new gateway but with a custom module registry provided inside
    /// `client_builder`. Currently only used for testing.
    #[allow(clippy::too_many_arguments)]
    pub async fn new_with_custom_registry(
        lightning_builder: Arc<dyn LightningBuilder + Send + Sync>,
        client_builder: GatewayClientBuilder,
        listen: SocketAddr,
        api_addr: SafeUrl,
        cli_password: Option<String>,
        network: Option<Network>,
        fees: RoutingFees,
        num_route_hints: u32,
        gateway_db: Database,
        gateway_state: GatewayState,
        lightning_module_mode: LightningModuleMode,
    ) -> anyhow::Result<Gateway> {
        let versioned_api = api_addr
            .join(V1_API_ENDPOINT)
            .expect("Failed to version gateway API address");
        Gateway::new(
            lightning_builder,
            GatewayParameters {
                listen,
                versioned_api,
                password: cli_password,
                num_route_hints,
                fees: Some(GatewayFee(fees)),
                network,
                lightning_module_mode,
            },
            gateway_db,
            client_builder,
            gateway_state,
        )
        .await
    }

    /// Default function for creating a gateway with the `Mint`, `Wallet`, and
    /// `Gateway` modules.
    pub async fn new_with_default_modules() -> anyhow::Result<Gateway> {
        let opts = GatewayOpts::parse();

        // Gateway module will be attached when the federation clients are created
        // because the LN RPC will be injected with `GatewayClientGen`.
        let mut registry = ClientModuleInitRegistry::new();
        registry.attach(MintClientInit);
        registry.attach(WalletClientInit::default());

        let decoders = registry.available_decoders(DEFAULT_MODULE_KINDS.iter().copied())?;

        let gateway_db = Database::new(
            fedimint_rocksdb::RocksDb::open(opts.data_dir.join(DB_FILE))?,
            decoders,
        );

        let client_builder = GatewayClientBuilder::new(
            opts.data_dir.clone(),
            registry,
            LEGACY_HARDCODED_INSTANCE_ID_MINT,
        );

        info!(
            "Starting gatewayd (version: {})",
            fedimint_build_code_version_env!()
        );

        let mut gateway_parameters = opts.to_gateway_parameters()?;

        if gateway_parameters.lightning_module_mode != LightningModuleMode::LNv2
            && matches!(opts.mode, LightningMode::Ldk { .. })
        {
            warn!("Overriding LDK Gateway to only run LNv2...");
            gateway_parameters.lightning_module_mode = LightningModuleMode::LNv2;
        }

        let mnemonic = Self::load_or_generate_mnemonic(&gateway_db).await?;
        Gateway::new(
            Arc::new(GatewayLightningBuilder {
                lightning_mode: opts.mode,
                gateway_db: gateway_db.clone(),
                ldk_data_dir: opts.data_dir.join(LDK_NODE_DB_FOLDER),
                mnemonic,
            }),
            gateway_parameters,
            gateway_db,
            client_builder,
            GatewayState::Initializing,
        )
        .await
    }

    /// Helper function for creating a gateway from either
    /// `new_with_default_modules` or `new_with_custom_registry`.
    async fn new(
        lightning_builder: Arc<dyn LightningBuilder + Send + Sync>,
        gateway_parameters: GatewayParameters,
        gateway_db: Database,
        client_builder: GatewayClientBuilder,
        gateway_state: GatewayState,
    ) -> anyhow::Result<Gateway> {
        // Apply database migrations before using the database to ensure old database
        // structures are readable.
        apply_migrations_server(
            &gateway_db,
            "gatewayd".to_string(),
            GATEWAYD_DATABASE_VERSION,
            get_gatewayd_database_migrations(),
        )
        .await?;

        // Reads the `GatewayConfig` from the database if it exists or is provided from
        // the command line.
        let gateway_config =
            Self::get_gateway_configuration(gateway_db.clone(), &gateway_parameters).await;

        let gateway_id = Self::load_or_create_gateway_id(&gateway_db).await;

        Ok(Self {
            federation_manager: Arc::new(RwLock::new(FederationManager::new())),
            auth_manager: Arc::new(Mutex::new(AuthManager::new(
                gateway_id,
                gateway_parameters.versioned_api.to_string(),
            ))),
            lightning_builder,
            gateway_config: Arc::new(RwLock::new(gateway_config)),
            state: Arc::new(RwLock::new(gateway_state)),
            client_builder,
            gateway_id,
            gateway_db,
            versioned_api: gateway_parameters.versioned_api,
            listen: gateway_parameters.listen,
            lightning_module_mode: gateway_parameters.lightning_module_mode,
        })
    }

    /// Returns a `PublicKey` that uniquely identifies the Gateway.
    async fn load_or_create_gateway_id(gateway_db: &Database) -> PublicKey {
        let mut dbtx = gateway_db.begin_transaction().await;
        let keypair = dbtx.load_or_create_gateway_keypair().await;
        dbtx.commit_tx().await;
        keypair.public_key()
    }

    pub fn gateway_id(&self) -> PublicKey {
        self.gateway_id
    }

    pub fn versioned_api(&self) -> &SafeUrl {
        &self.versioned_api
    }

    pub async fn clone_gateway_config(&self) -> Option<GatewayConfiguration> {
        self.gateway_config.read().await.clone()
    }

    pub async fn get_state(&self) -> GatewayState {
        self.state.read().await.clone()
    }

    /// Reads and serializes structures from the Gateway's database for the
    /// purpose for serializing to JSON for inspection.
    pub async fn dump_database(
        dbtx: &mut DatabaseTransaction<'_>,
        prefix_names: Vec<String>,
    ) -> BTreeMap<String, Box<dyn erased_serde::Serialize + Send>> {
        dbtx.dump_database(prefix_names).await
    }

    /// Main entrypoint into the gateway that starts the client registration
    /// timer, loads the federation clients from the persisted config,
    /// begins listening for intercepted HTLCs, and starts the webserver to
    /// service requests.
    pub async fn run(self, tg: TaskGroup) -> anyhow::Result<TaskShutdownToken> {
        self.register_clients_timer(&tg);
        self.load_clients().await?;
        self.start_gateway(&tg);
        // start webserver last to avoid handling requests before fully initialized
        let handle = tg.make_handle();
        run_webserver(Arc::new(self), tg).await?;
        let shutdown_receiver = handle.make_shutdown_rx();
        Ok(shutdown_receiver)
    }

    /// Begins the task for listening for intercepted HTLCs from the Lightning
    /// node.
    fn start_gateway(&self, task_group: &TaskGroup) {
        const HTLC_STREAM_RETRY_SECONDS: u64 = 5;

        let self_copy = self.clone();
        let tg = task_group.clone();
        task_group.spawn(
            "Subscribe to intercepted HTLCs in stream",
            |handle| async move {
                // Repeatedly attempt to establish a connection to the lightning node and create an HTLC stream, re-trying if the connection is broken.
                loop {
                    if handle.is_shutting_down() {
                        info!("Gateway HTLC handler loop is shutting down");
                        break;
                    }

                    let htlc_task_group = tg.make_subgroup();
                    let lnrpc_route = self_copy.lightning_builder.build().await;

                    debug!("Establishing HTLC stream...");
                    let (stream, ln_client) = match lnrpc_route.route_htlcs(&htlc_task_group).await
                    {
                        Ok((stream, ln_client)) => (stream, ln_client),
                        Err(e) => {
                            warn!(?e, "Failed to open HTLC stream");
                            continue
                        }
                    };

                    // Successful calls to route_htlcs establish a connection
                    self_copy.set_gateway_state(GatewayState::Connected).await;
                    info!("Established HTLC stream");

                    let route_htlcs_response =
                        self_copy.route_htlcs(&handle, stream, ln_client).await;

                    self_copy.set_gateway_state(GatewayState::Disconnected).await;
                    if let Err(e) = htlc_task_group.shutdown_join_all(None).await {
                        error!("HTLC task group shutdown errors: {}", e);
                    }

                    match route_htlcs_response {
                        ReceivePaymentStreamAction::ImmediatelyRetry => {},
                        ReceivePaymentStreamAction::RetryAfterDelay => {
                            warn!("Disconnected from Lightning Node. Waiting {HTLC_STREAM_RETRY_SECONDS} seconds and trying again");
                            sleep(Duration::from_secs(HTLC_STREAM_RETRY_SECONDS)).await;
                        }
                        ReceivePaymentStreamAction::NoRetry => break,
                    }
                }
            },
        );
    }

    /// Handles an incoming payment stream from the lightning node after
    /// ensuring the gateway is properly configured. Blocks until the stream
    /// is closed, then returns with the appropriate action to take.
    async fn route_htlcs<'a>(
        &'a self,
        handle: &TaskHandle,
        mut stream: RouteHtlcStream<'a>,
        ln_client: Arc<dyn ILnRpcClient>,
    ) -> ReceivePaymentStreamAction {
        let (lightning_public_key, lightning_alias, lightning_network) =
            match ln_client.parsed_node_info().await {
                Ok((
                    lightning_public_key,
                    lightning_alias,
                    lightning_network,
                    _block_height,
                    _synced_to_chain,
                )) => (lightning_public_key, lightning_alias, lightning_network),
                Err(e) => {
                    warn!("Failed to retrieve Lightning info: {e:?}");
                    return ReceivePaymentStreamAction::RetryAfterDelay;
                }
            };

        let gateway_config = if let Some(config) = self.clone_gateway_config().await {
            config
        } else {
            self.set_gateway_state(GatewayState::Configuring).await;
            info!("Waiting for gateway to be configured...");
            self.gateway_db
                .wait_key_exists(&GatewayConfigurationKey)
                .await
        };

        if gateway_config.network != lightning_network {
            warn!(
                "Lightning node does not match previously configured gateway network : ({:?})",
                gateway_config.network
            );
            info!(
                "Changing gateway network to match lightning node network : ({:?})",
                lightning_network
            );
            self.handle_set_configuration_msg(SetConfigurationPayload {
                password: None,
                network: Some(lightning_network),
                num_route_hints: None,
                routing_fees: None,
                per_federation_routing_fees: None,
            })
            .await
            .expect("Failed to set gateway configuration");
            return ReceivePaymentStreamAction::ImmediatelyRetry;
        }

        let lightning_context = LightningContext {
            lnrpc: ln_client,
            lightning_public_key,
            lightning_alias,
            lightning_network,
        };
        self.set_gateway_state(GatewayState::Running { lightning_context })
            .await;
        info!("Gateway is running");

        // Runs until the connection to the lightning node breaks or we receive the
        // shutdown signal.
        if handle
            .cancel_on_shutdown(async move {
                loop {
                    let payment_request = tokio::select! {
                        payment_request = stream.next() => {
                            payment_request
                        }
                        () = self.is_shutting_down_safely() => {
                            break;
                        }
                    };

                    // Hold the Gateway state's lock so that it doesn't change before `handle_htlc`.
                    let state_guard = self.state.read().await;
                    let GatewayState::Running { ref lightning_context } = *state_guard else {
                        warn!(
                            ?state_guard,
                            "Gateway isn't in a running state, cannot handle incoming payments."
                        );
                        break;
                    };

                    let payment_request = match payment_request {
                        Some(Ok(payment_request)) => payment_request,
                        other => {
                            warn!(
                                ?other,
                                "Unexpected response from incoming lightning payment stream. Exiting from loop..."
                            );
                            break;
                        }
                    };

                    self.handle_htlc(payment_request, lightning_context).await;
                }
            })
            .await
            .is_ok()
        {
            warn!("HTLC Stream Lightning connection broken. Gateway is disconnected");
            ReceivePaymentStreamAction::RetryAfterDelay
        } else {
            info!("Received shutdown signal");
            ReceivePaymentStreamAction::NoRetry
        }
    }

    /// Polls the Gateway's state waiting for it to shutdown so the thread
    /// processing payment requests can exit.
    async fn is_shutting_down_safely(&self) {
        loop {
            if let GatewayState::ShuttingDown { .. } = self.get_state().await {
                return;
            }

            fedimint_core::task::sleep(Duration::from_secs(1)).await;
        }
    }

    /// Handles an intercepted HTLC. If the HTLC is part of an incoming payment
    /// to a federation, spawns a state machine and hands off the HTLC to it.
    /// Otherwise, forwards the HTLC to the next hop like a normal lightning
    /// node.
    async fn handle_htlc(
        &self,
        htlc_request: InterceptHtlcRequest,
        lightning_context: &LightningContext,
    ) {
        info!(
            "Intercepting HTLC {}",
            PrettyInterceptHtlcRequest(&htlc_request)
        );

        if self
            .try_handle_htlc_lnv2(&htlc_request, lightning_context)
            .await
            .is_ok()
        {
            return;
        }

        if self.try_handle_htlc_ln_legacy(&htlc_request).await.is_ok() {
            return;
        }

        Self::forward_htlc(htlc_request, lightning_context).await;
    }

    /// Tries to handle an HTLC using the LNv2 protocol.
    /// Returns `Ok` if the HTLC was handled, `Err` otherwise.
    async fn try_handle_htlc_lnv2(
        &self,
        htlc_request: &InterceptHtlcRequest,
        lightning_context: &LightningContext,
    ) -> Result<()> {
        let payment_hash =
            bitcoin_hashes::sha256::Hash::from_slice(&htlc_request.payment_hash).expect("32 bytes");

        // If `payment_hash` has been registered as a LNv2 payment, we try to complete
        // the payment by getting the preimage from the federation
        // using the LNv2 protocol. If the `payment_hash` is not registered,
        // this HTLC is either a legacy Lightning payment or the end destination is not
        // a Fedimint.
        let (contract, client) = self
            .get_registered_incoming_contract_and_client_v2(
                PaymentImage::Hash(payment_hash),
                htlc_request.incoming_amount_msat,
            )
            .await?;

        if let Err(error) = client
            .get_first_module::<GatewayClientModuleV2>()
            .expect("Must have client module")
            .relay_incoming_htlc(
                payment_hash,
                htlc_request.incoming_chan_id,
                htlc_request.htlc_id,
                contract,
            )
            .await
        {
            error!("Error relaying incoming HTLC: {error:?}");

            let outcome = InterceptHtlcResponse {
                action: Some(Action::Cancel(Cancel {
                    reason: "Insufficient Liquidity".to_string(),
                })),
                payment_hash: payment_hash.to_bytes(),
                incoming_chan_id: htlc_request.incoming_chan_id,
                htlc_id: htlc_request.htlc_id,
            };

            if let Err(error) = lightning_context.lnrpc.complete_htlc(outcome).await {
                error!("Error sending HTLC response to lightning node: {error:?}");
            }
        }

        Ok(())
    }

    /// Tries to handle an HTLC using the legacy lightning protocol.
    /// Returns `Ok` if the HTLC was handled, `Err` otherwise.
    async fn try_handle_htlc_ln_legacy(&self, htlc_request: &InterceptHtlcRequest) -> Result<()> {
        // Check if the HTLC corresponds to a federation supporting legacy Lightning.
        let Some(federation_index) = htlc_request.short_channel_id else {
            return Err(PublicGatewayError::LNv1(LNv1Error::IncomingPayment(
                "Incoming payment has not last hop short channel id".to_string(),
            )));
        };

        // Just forward the HTLC if we do not have a federation that
        // corresponds to the short channel id
        let Some(client) = self
            .federation_manager
            .read()
            .await
            .get_client_for_index(federation_index)
        else {
            return Err(PublicGatewayError::LNv1(LNv1Error::IncomingPayment("Incoming payment has a last hop short channel id that does not map to a known federation".to_string())));
        };

        client
            .borrow()
            .with(|client| async {
                let htlc = htlc_request.clone().try_into();
                if let Ok(htlc) = htlc {
                    match client
                        .get_first_module::<GatewayClientModule>()
                        .expect("Must have client module")
                        .gateway_handle_intercepted_htlc(htlc)
                        .await
                    {
                        Ok(_) => Ok(()),
                        Err(e) => Err(PublicGatewayError::LNv1(LNv1Error::IncomingPayment(
                            format!("Error intercepting HTLC {e:?}"),
                        ))),
                    }
                } else {
                    Err(PublicGatewayError::LNv1(LNv1Error::IncomingPayment(
                        "Could not convert InterceptHtlcResult into an HTLC".to_string(),
                    )))
                }
            })
            .await
    }

    /// Forwards an HTLC to the next hop like a normal lightning node.
    async fn forward_htlc(
        htlc_request: InterceptHtlcRequest,
        lightning_context: &LightningContext,
    ) {
        let outcome = InterceptHtlcResponse {
            action: Some(Action::Forward(Forward {})),
            payment_hash: htlc_request.payment_hash,
            incoming_chan_id: htlc_request.incoming_chan_id,
            htlc_id: htlc_request.htlc_id,
        };

        if let Err(error) = lightning_context.lnrpc.complete_htlc(outcome).await {
            error!("Error sending HTLC response to lightning node: {error:?}");
        }
    }

    /// Helper function for atomically changing the Gateway's internal state.
    async fn set_gateway_state(&self, state: GatewayState) {
        let mut lock = self.state.write().await;
        *lock = state;
    }

    /// Returns information about the Gateway back to the client when requested
    /// via the webserver.
    pub async fn handle_get_info(&self) -> AdminResult<GatewayInfo> {
        let GatewayState::Running { lightning_context } = self.get_state().await else {
            return Ok(GatewayInfo {
                federations: vec![],
                federation_fake_scids: None,
                version_hash: fedimint_build_code_version_env!().to_string(),
                lightning_pub_key: None,
                lightning_alias: None,
                gateway_id: self.gateway_id,
                gateway_state: self.state.read().await.to_string(),
                network: None,
                block_height: None,
                synced_to_chain: false,
                api: self.versioned_api.clone(),
                lightning_mode: None,
            });
        };

        // `GatewayConfiguration` should always exist in the database when we are in the
        // `Running` state.
        let gateway_config = self
            .clone_gateway_config()
            .await
            .expect("Gateway configuration should be set");

        let dbtx = self.gateway_db.begin_transaction_nc().await;
        let federations = self
            .federation_manager
            .read()
            .await
            .federation_info_all_federations(dbtx)
            .await;

        let channels: BTreeMap<u64, FederationId> = federations
            .iter()
            .map(|federation_info| {
                (
                    federation_info.federation_index,
                    federation_info.federation_id,
                )
            })
            .collect();

        let node_info = lightning_context.lnrpc.parsed_node_info().await?;

        Ok(GatewayInfo {
            federations,
            federation_fake_scids: Some(channels),
            version_hash: fedimint_build_code_version_env!().to_string(),
            lightning_pub_key: Some(lightning_context.lightning_public_key.to_string()),
            lightning_alias: Some(lightning_context.lightning_alias.clone()),
            gateway_id: self.gateway_id,
            gateway_state: self.state.read().await.to_string(),
            network: Some(gateway_config.network),
            block_height: Some(node_info.3),
            synced_to_chain: node_info.4,
            api: self.versioned_api.clone(),
            lightning_mode: self.lightning_builder.lightning_mode(),
        })
    }

    /// If the Gateway is connected to the Lightning node, returns the
    /// `ClientConfig` for each federation that the Gateway is connected to.
    pub async fn handle_get_federation_config(
        &self,
        federation_id_or: Option<FederationId>,
    ) -> AdminResult<GatewayFedConfig> {
        if !matches!(self.get_state().await, GatewayState::Running { .. }) {
            return Ok(GatewayFedConfig {
                federations: BTreeMap::new(),
            });
        }

        let federations = if let Some(federation_id) = federation_id_or {
            let mut federations = BTreeMap::new();
            federations.insert(
                federation_id,
                self.federation_manager
                    .read()
                    .await
                    .get_federation_config(federation_id)
                    .await?,
            );
            federations
        } else {
            self.federation_manager
                .read()
                .await
                .get_all_federation_configs()
                .await
        };

        Ok(GatewayFedConfig { federations })
    }

    /// Returns the balance of the requested federation that the Gateway is
    /// connected to.
    pub async fn handle_balance_msg(&self, payload: BalancePayload) -> AdminResult<Amount> {
        // no need for instrument, it is done on api layer
        Ok(self
            .select_client(payload.federation_id)
            .await?
            .value()
            .get_balance()
            .await)
    }

    /// Returns a Bitcoin deposit on-chain address for pegging in Bitcoin for a
    /// specific connected federation.
    pub async fn handle_address_msg(&self, payload: DepositAddressPayload) -> AdminResult<Address> {
        let (_, address, _) = self
            .select_client(payload.federation_id)
            .await?
            .value()
            .get_first_module::<WalletClientModule>()
            .expect("Must have client module")
            .allocate_deposit_address_expert_only(())
            .await?;
        Ok(address)
    }

    /// Returns a Bitcoin TXID from a peg-out transaction for a specific
    /// connected federation.
    pub async fn handle_withdraw_msg(&self, payload: WithdrawPayload) -> AdminResult<Txid> {
        let WithdrawPayload {
            amount,
            address,
            federation_id,
        } = payload;
        let client = self.select_client(federation_id).await?;
        let wallet_module = client.value().get_first_module::<WalletClientModule>()?;

        // TODO: Fees should probably be passed in as a parameter
        let (amount, fees) = match amount {
            // If the amount is "all", then we need to subtract the fees from
            // the amount we are withdrawing
            BitcoinAmountOrAll::All => {
                let balance =
                    bitcoin::Amount::from_sat(client.value().get_balance().await.msats / 1000);
                let fees = wallet_module
                    .get_withdraw_fees(address.clone(), balance)
                    .await?;
                let withdraw_amount = balance.checked_sub(fees.amount());
                if withdraw_amount.is_none() {
                    return Err(AdminGatewayError::WithdrawError {
                        failure_reason: format!(
                            "Insufficient funds. Balance: {balance} Fees: {fees:?}"
                        ),
                    });
                }
                (withdraw_amount.unwrap(), fees)
            }
            BitcoinAmountOrAll::Amount(amount) => (
                amount,
                wallet_module
                    .get_withdraw_fees(address.clone(), amount)
                    .await?,
            ),
        };

        let operation_id = wallet_module
            .withdraw(address.clone(), amount, fees, ())
            .await?;
        let mut updates = wallet_module
            .subscribe_withdraw_updates(operation_id)
            .await?
            .into_stream();

        while let Some(update) = updates.next().await {
            match update {
                WithdrawState::Succeeded(txid) => {
                    info!(
                        "Sent {amount} funds to address {}",
                        address.assume_checked()
                    );
                    return Ok(txid);
                }
                WithdrawState::Failed(e) => {
                    return Err(AdminGatewayError::WithdrawError { failure_reason: e });
                }
                WithdrawState::Created => {}
            }
        }

        Err(AdminGatewayError::WithdrawError {
            failure_reason: "Ran out of state updates while withdrawing".to_string(),
        })
    }

    /// Creates an invoice that is directly payable to the gateway's lightning
    /// node.
    async fn handle_create_invoice_for_self_msg(
        &self,
        payload: CreateInvoiceForSelfPayload,
    ) -> Result<Bolt11Invoice> {
        let GatewayState::Running { lightning_context } = self.get_state().await else {
            return Err(PublicGatewayError::Lightning(
                LightningRpcError::FailedToConnect,
            ));
        };

        Bolt11Invoice::from_str(
            &lightning_context
                .lnrpc
                .create_invoice(CreateInvoiceRequest {
                    payment_hash: Vec::new(), /* Empty payment hash indicates an invoice payable
                                               * directly to the gateway. */
                    amount_msat: payload.amount_msats,
                    expiry_secs: payload.expiry_secs,
                    description: payload.description.map(Description::Direct),
                })
                .await?
                .invoice,
        )
        .map_err(|e| {
            PublicGatewayError::Lightning(LightningRpcError::InvalidMetadata {
                failure_reason: e.to_string(),
            })
        })
    }

    /// Requests the gateway to pay an outgoing LN invoice using its own funds.
    /// Returns the payment hash's preimage on success.
    async fn handle_pay_invoice_self_msg(
        &self,
        payload: PayInvoicePayload,
    ) -> AdminResult<Preimage> {
        let GatewayState::Running { lightning_context } = self.get_state().await else {
            return Err(AdminGatewayError::Lightning(
                LightningRpcError::FailedToConnect,
            ));
        };

        let res = lightning_context
            .lnrpc
            .pay(payload.invoice, payload.max_delay, payload.max_fee)
            .await?;
        Ok(Preimage(
            res.preimage.try_into().expect("preimage is 32 bytes"),
        ))
    }

    /// Requests the gateway to pay an outgoing LN invoice on behalf of a
    /// Fedimint client. Returns the payment hash's preimage on success.
    async fn handle_pay_invoice_msg(
        &self,
        payload: fedimint_ln_client::pay::PayInvoicePayload,
    ) -> Result<Preimage> {
        let GatewayState::Running { .. } = self.get_state().await else {
            return Err(PublicGatewayError::Lightning(
                LightningRpcError::FailedToConnect,
            ));
        };

        debug!("Handling pay invoice message: {payload:?}");
        let client = self.select_client(payload.federation_id).await?;
        let contract_id = payload.contract_id;
        let gateway_module = &client
            .value()
            .get_first_module::<GatewayClientModule>()
            .map_err(LNv1Error::OutgoingPayment)
            .map_err(PublicGatewayError::LNv1)?;
        let operation_id = gateway_module
            .gateway_pay_bolt11_invoice(payload)
            .await
            .map_err(LNv1Error::OutgoingPayment)
            .map_err(PublicGatewayError::LNv1)?;
        let mut updates = gateway_module
            .gateway_subscribe_ln_pay(operation_id)
            .await
            .map_err(LNv1Error::OutgoingPayment)
            .map_err(PublicGatewayError::LNv1)?
            .into_stream();
        while let Some(update) = updates.next().await {
            match update {
                GatewayExtPayStates::Success { preimage, .. } => {
                    debug!("Successfully paid invoice: {contract_id}");
                    return Ok(preimage);
                }
                GatewayExtPayStates::Fail {
                    error,
                    error_message,
                } => {
                    return Err(PublicGatewayError::LNv1(LNv1Error::OutgoingContract {
                        error: Box::new(error),
                        message: format!(
                            "{error_message} while paying invoice with contract id {contract_id}"
                        ),
                    }));
                }
                GatewayExtPayStates::Canceled { error } => {
                    return Err(PublicGatewayError::LNv1(LNv1Error::OutgoingContract { error: Box::new(error.clone()), message: format!("Cancelled with {error} while paying invoice with contract id {contract_id}") }));
                }
                GatewayExtPayStates::Created => {
                    debug!("Got initial state Created while paying invoice: {contract_id}");
                }
                other => {
                    info!("Got state {other:?} while paying invoice: {contract_id}");
                }
            };
        }

        Err(PublicGatewayError::LNv1(LNv1Error::OutgoingPayment(
            anyhow!("Ran out of state updates while paying invoice"),
        )))
    }

    /// Handles a connection request to join a new federation. The gateway will
    /// download the federation's client configuration, construct a new
    /// client, registers, the gateway with the federation, and persists the
    /// necessary config to reconstruct the client when restarting the gateway.
    pub async fn handle_connect_federation(
        &self,
        payload: ConnectFedPayload,
    ) -> AdminResult<FederationInfo> {
        let GatewayState::Running { lightning_context } = self.get_state().await else {
            return Err(AdminGatewayError::Lightning(
                LightningRpcError::FailedToConnect,
            ));
        };

        let invite_code = InviteCode::from_str(&payload.invite_code).map_err(|e| {
            AdminGatewayError::ClientCreationError(anyhow!(format!(
                "Invalid federation member string {e:?}"
            )))
        })?;

        #[cfg(feature = "tor")]
        let connector = match &payload.use_tor {
            Some(use_tor) => match use_tor {
                true => Connector::tor(),
                false => Connector::default(),
            },
            None => {
                info!("Missing `use_tor` payload field, defaulting to `Connector::Tcp` variant!");
                Connector::default()
            }
        };

        #[cfg(not(feature = "tor"))]
        let connector = Connector::default();

        let federation_id = invite_code.federation_id();

        let mut federation_manager = self.federation_manager.write().await;

        // Check if this federation has already been registered
        if federation_manager.has_federation(federation_id) {
            return Err(AdminGatewayError::ClientCreationError(anyhow!(
                "Federation has already been registered"
            )));
        }

        // `GatewayConfiguration` should always exist in the database when we are in the
        // `Running` state.
        let gateway_config = self
            .clone_gateway_config()
            .await
            .expect("Gateway configuration should be set");

        // The gateway deterministically assigns a unique identifier (u64) to each
        // federation connected.
        let federation_index = federation_manager.pop_next_index()?;

        let federation_config = FederationConfig {
            invite_code,
            federation_index,
            timelock_delta: 10,
            fees: gateway_config.routing_fees,
            connector,
        };

        let mnemonic = Self::load_or_generate_mnemonic(&self.gateway_db).await?;
        let recover = payload.recover.unwrap_or(false);
        if recover {
            self.client_builder
                .recover(federation_config.clone(), Arc::new(self.clone()), &mnemonic)
                .await?;
        }

        let client = self
            .client_builder
            .build(federation_config.clone(), Arc::new(self.clone()), &mnemonic)
            .await?;

        if recover {
            client.wait_for_all_active_state_machines().await?;
        }

        // Instead of using `FederationManager::federation_info`, we manually create
        // federation info here because short channel id is not yet persisted.
        let federation_info = FederationInfo {
            federation_id,
            balance_msat: client.get_balance().await,
            federation_index,
            routing_fees: Some(gateway_config.routing_fees.into()),
        };

        if self.is_running_lnv1() {
            Self::check_lnv1_federation_network(&client, gateway_config.network).await?;
            client
                .get_first_module::<GatewayClientModule>()?
                .register_with_federation(
                    // Route hints will be updated in the background
                    Vec::new(),
                    GW_ANNOUNCEMENT_TTL,
                    federation_config.fees,
                    lightning_context,
                )
                .await?;
        }

        if self.is_running_lnv2() {
            Self::check_lnv2_federation_network(&client, gateway_config.network).await?;
        }

        // no need to enter span earlier, because connect-fed has a span
        federation_manager.add_client(
            federation_index,
            Spanned::new(
                info_span!("client", federation_id=%federation_id.clone()),
                async { client },
            )
            .await,
        );

        let mut dbtx = self.gateway_db.begin_transaction().await;
        dbtx.save_federation_config(&federation_config).await;
        dbtx.commit_tx().await;
        debug!("Federation with ID: {federation_id} connected and assigned federation index: {federation_index}");

        Ok(federation_info)
    }

    /// Handle a request to have the Gateway leave a federation. The Gateway
    /// will request the federation to remove the registration record and
    /// the gateway will remove the configuration needed to construct the
    /// federation client.
    pub async fn handle_leave_federation(
        &self,
        payload: LeaveFedPayload,
    ) -> AdminResult<FederationInfo> {
        // Lock the federation manager before starting the db transaction to reduce the
        // chance of db write conflicts.
        let mut federation_manager = self.federation_manager.write().await;
        let mut dbtx = self.gateway_db.begin_transaction().await;

        let federation_info = federation_manager
            .leave_federation(payload.federation_id, &mut dbtx.to_ref_nc())
            .await?;

        dbtx.remove_federation_config(payload.federation_id).await;
        dbtx.commit_tx().await;
        Ok(federation_info)
    }

    /// Handles a request for the gateway to backup a connected federation's
    /// ecash.
    pub async fn handle_backup_msg(
        &self,
        BackupPayload { federation_id }: BackupPayload,
    ) -> AdminResult<()> {
        let federation_manager = self.federation_manager.read().await;
        let client = federation_manager
            .client(&federation_id)
            .ok_or(AdminGatewayError::ClientCreationError(anyhow::anyhow!(
                format!("Gateway has not connected to {federation_id}")
            )))?
            .value();
        let metadata: BTreeMap<String, String> = BTreeMap::new();
        client
            .backup_to_federation(fedimint_client::backup::Metadata::from_json_serialized(
                metadata,
            ))
            .await?;
        Ok(())
    }

    /// Handles an authenticated request for the gateway's mnemonic. This also
    /// returns a vector of federations that are not using the mnemonic
    /// backup strategy.
    pub async fn handle_mnemonic_msg(&self) -> AdminResult<MnemonicResponse> {
        let mnemonic = Self::load_or_generate_mnemonic(&self.gateway_db).await?;
        let words = mnemonic
            .word_iter()
            .map(std::string::ToString::to_string)
            .collect::<Vec<_>>();
        let all_federations = self
            .federation_manager
            .read()
            .await
            .get_all_federation_configs()
            .await
            .keys()
            .copied()
            .collect::<BTreeSet<_>>();
        let legacy_federations = self.client_builder.legacy_federations(all_federations);
        let mnemonic_response = MnemonicResponse {
            mnemonic: words,
            legacy_federations,
        };
        Ok(mnemonic_response)
    }

    /// Handle a request to change a connected federation's configuration or
    /// gateway metadata. If `num_route_hints` is changed, the Gateway
    /// will re-register with all connected federations. If
    /// `per_federation_routing_fees` is changed, the Gateway will only
    /// re-register with the specified federation.
    pub async fn handle_set_configuration_msg(
        &self,
        SetConfigurationPayload {
            password,
            network,
            num_route_hints,
            routing_fees,
            per_federation_routing_fees,
        }: SetConfigurationPayload,
    ) -> AdminResult<()> {
        let gw_state = self.get_state().await;
        let lightning_network = match gw_state {
            GatewayState::Running { lightning_context } => {
                if network.is_some() && network != Some(lightning_context.lightning_network) {
                    return Err(AdminGatewayError::GatewayConfigurationError(
                        "Cannot change network while connected to a lightning node".to_string(),
                    ));
                }
                lightning_context.lightning_network
            }
            // In the case the gateway is not yet running and not yet connected to a lightning node,
            // we start off with a default network configuration. This default gets replaced later
            // when the gateway connects to a lightning node, or when a user sets a different
            // configuration
            _ => DEFAULT_NETWORK,
        };

        let mut dbtx = self.gateway_db.begin_transaction().await;

        let prev_gateway_config = self.clone_gateway_config().await;
        let new_gateway_config = if let Some(mut prev_config) = prev_gateway_config {
            if let Some(password) = password.as_ref() {
                let hashed_password = hash_password(password, prev_config.password_salt);
                prev_config.hashed_password = hashed_password;
            }

            if let Some(network) = network {
                if !self.federation_manager.read().await.is_empty() {
                    return Err(AdminGatewayError::GatewayConfigurationError(
                        "Cannot change network while connected to a federation".to_string(),
                    ));
                }
                prev_config.network = network;
            }

            if let Some(num_route_hints) = num_route_hints {
                prev_config.num_route_hints = num_route_hints;
            }

            // Using this routing fee config as a default for all federation that has none
            // routing fees specified.
            if let Some(fees) = routing_fees {
                let routing_fees = GatewayFee(fees.into()).0;
                prev_config.routing_fees = routing_fees;
            }

            prev_config
        } else {
            let password = password.ok_or(AdminGatewayError::GatewayConfigurationError(
                "The password field is required when initially configuring the gateway".to_string(),
            ))?;
            let password_salt: [u8; 16] = rand::thread_rng().gen();
            let hashed_password = hash_password(&password, password_salt);

            GatewayConfiguration {
                hashed_password,
                network: lightning_network,
                num_route_hints: DEFAULT_NUM_ROUTE_HINTS,
                routing_fees: DEFAULT_FEES,
                password_salt,
            }
        };
        dbtx.set_gateway_config(&new_gateway_config).await;

        let mut register_federations: Vec<(FederationId, FederationConfig)> = Vec::new();
        if let Some(per_federation_routing_fees) = per_federation_routing_fees {
            for (federation_id, routing_fees) in &per_federation_routing_fees {
                if let Some(mut federation_config) =
                    dbtx.load_federation_config(*federation_id).await
                {
                    federation_config.fees = routing_fees.clone().into();
                    dbtx.save_federation_config(&federation_config).await;
                    register_federations.push((*federation_id, federation_config));
                } else {
                    warn!("Given federation {federation_id} not found for updating routing fees");
                }
            }
        }

        // If 'num_route_hints' is provided, all federations must be re-registered.
        // Otherwise, only those affected by the new fees need to be re-registered.
        if num_route_hints.is_some() {
            let all_federations_configs: Vec<_> =
                dbtx.load_federation_configs().await.into_iter().collect();
            self.register_federations(&new_gateway_config, &all_federations_configs)
                .await?;
        } else {
            self.register_federations(&new_gateway_config, &register_federations)
                .await?;
        }

        dbtx.commit_tx().await;

        let mut curr_gateway_config = self.gateway_config.write().await;
        *curr_gateway_config = Some(new_gateway_config.clone());

        info!("Set GatewayConfiguration successfully.");

        Ok(())
    }

    /// Generates an onchain address to fund the gateway's lightning node.
    pub async fn handle_get_ln_onchain_address_msg(&self) -> AdminResult<Address> {
        let context = self.get_lightning_context().await?;
        let response = context.lnrpc.get_ln_onchain_address().await?;
        Address::from_str(&response.address)
            .map(Address::assume_checked)
            .map_err(|e| {
                AdminGatewayError::Lightning(LightningRpcError::InvalidMetadata {
                    failure_reason: e.to_string(),
                })
            })
    }

    /// Instructs the Gateway's Lightning node to open a channel to a peer
    /// specified by `pubkey`.
    pub async fn handle_open_channel_msg(
        &self,
        OpenChannelPayload {
            pubkey,
            host,
            channel_size_sats,
            push_amount_sats,
        }: OpenChannelPayload,
    ) -> AdminResult<Txid> {
        let context = self.get_lightning_context().await?;
        let res = context
            .lnrpc
            .open_channel(pubkey, host, channel_size_sats, push_amount_sats)
            .await?;
        Txid::from_str(&res.funding_txid).map_err(|e| {
            AdminGatewayError::Lightning(LightningRpcError::InvalidMetadata {
                failure_reason: format!("Received invalid channel funding txid string {e}"),
            })
        })
    }

    /// Instructs the Gateway's Lightning node to close all channels with a peer
    /// specified by `pubkey`.
    pub async fn handle_close_channels_with_peer_msg(
        &self,
        CloseChannelsWithPeerPayload { pubkey }: CloseChannelsWithPeerPayload,
    ) -> AdminResult<CloseChannelsWithPeerResponse> {
        let context = self.get_lightning_context().await?;
        let response = context.lnrpc.close_channels_with_peer(pubkey).await?;
        Ok(response)
    }

    /// Returns a list of Lightning network channels from the Gateway's
    /// Lightning node.
    pub async fn handle_list_active_channels_msg(
        &self,
    ) -> AdminResult<Vec<lightning::ChannelInfo>> {
        let context = self.get_lightning_context().await?;
        let channels = context.lnrpc.list_active_channels().await?;
        Ok(channels)
    }

    /// Withdraws funds from the gateway's lightning node on-chain wallet.
    pub async fn handle_withdraw_onchain_msg(
        &self,
        WithdrawOnchainPayload {
            address,
            amount: amount_sats,
            fee_rate_sats_per_vbyte,
        }: WithdrawOnchainPayload,
    ) -> AdminResult<Txid> {
        let context = self.get_lightning_context().await?;
        let response = context
            .lnrpc
            .withdraw_onchain(
                address.assume_checked(),
                amount_sats,
                fee_rate_sats_per_vbyte,
            )
            .await?;
        Txid::from_str(&response.txid).map_err(|e| AdminGatewayError::WithdrawError {
            failure_reason: format!("Failed to parse withdrawal TXID: {e}"),
        })
    }

    /// Returns the ecash, lightning, and onchain balances for the gateway and
    /// the gateway's lightning node.
    pub async fn handle_get_balances_msg(&self) -> AdminResult<GatewayBalances> {
        let dbtx = self.gateway_db.begin_transaction_nc().await;
        let federation_infos = self
            .federation_manager
            .read()
            .await
            .federation_info_all_federations(dbtx)
            .await;

        let ecash_balances: Vec<FederationBalanceInfo> = federation_infos
            .iter()
            .map(|federation_info| FederationBalanceInfo {
                federation_id: federation_info.federation_id,
                ecash_balance_msats: Amount {
                    msats: federation_info.balance_msat.msats,
                },
            })
            .collect();

        let context = self.get_lightning_context().await?;
        let lightning_node_balances = context.lnrpc.get_balances().await?;

        Ok(GatewayBalances {
            onchain_balance_sats: lightning_node_balances.onchain_balance_sats,
            lightning_balance_msats: lightning_node_balances.lightning_balance_msats,
            ecash_balances,
            inbound_lightning_liquidity_msats: lightning_node_balances
                .inbound_lightning_liquidity_msats,
        })
    }

    pub async fn handle_sync_to_chain_msg(&self, payload: SyncToChainPayload) -> AdminResult<()> {
        self.get_lightning_context()
            .await?
            .lnrpc
            .sync_to_chain(payload.block_height)
            .await?;

        Ok(())
    }

    // Handles a request the spend the gateway's ecash for a given federation.
    pub async fn handle_spend_ecash_msg(
        &self,
        payload: SpendEcashPayload,
    ) -> AdminResult<SpendEcashResponse> {
        let client = self
            .select_client(payload.federation_id)
            .await?
            .into_value();
        let mint_module = client.get_first_module::<MintClientModule>()?;
        let timeout = Duration::from_secs(payload.timeout);
        let (operation_id, notes) = if payload.allow_overpay {
            let (operation_id, notes) = mint_module
                .spend_notes_with_selector(
                    &SelectNotesWithAtleastAmount,
                    payload.amount,
                    timeout,
                    payload.include_invite,
                    (),
                )
                .await?;

            let overspend_amount = notes.total_amount() - payload.amount;
            if overspend_amount != Amount::ZERO {
                warn!(
                    "Selected notes {} worth more than requested",
                    overspend_amount
                );
            }

            (operation_id, notes)
        } else {
            mint_module
                .spend_notes_with_selector(
                    &SelectNotesWithExactAmount,
                    payload.amount,
                    timeout,
                    payload.include_invite,
                    (),
                )
                .await?
        };

        info!("Spend ecash operation id: {:?}", operation_id);
        info!("Spend ecash notes: {:?}", notes);

        Ok(SpendEcashResponse {
            operation_id,
            notes,
        })
    }

    /// Handles a request to receive ecash into the gateway.
    pub async fn handle_receive_ecash_msg(
        &self,
        payload: ReceiveEcashPayload,
    ) -> Result<ReceiveEcashResponse> {
        let amount = payload.notes.total_amount();
        let client = self
            .federation_manager
            .read()
            .await
            .get_client_for_federation_id_prefix(payload.notes.federation_id_prefix())
            .ok_or(FederationNotConnected {
                federation_id_prefix: payload.notes.federation_id_prefix(),
            })?;
        let mint = client
            .value()
            .get_first_module::<MintClientModule>()
            .map_err(|e| PublicGatewayError::ReceiveEcashError {
                failure_reason: format!("Mint module does not exist: {e:?}"),
            })?;

        let operation_id = mint
            .reissue_external_notes(payload.notes, ())
            .await
            .map_err(|e| PublicGatewayError::ReceiveEcashError {
                failure_reason: e.to_string(),
            })?;
        if payload.wait {
            let mut updates = mint
                .subscribe_reissue_external_notes(operation_id)
                .await
                .unwrap()
                .into_stream();

            while let Some(update) = updates.next().await {
                if let fedimint_mint_client::ReissueExternalNotesState::Failed(e) = update {
                    return Err(PublicGatewayError::ReceiveEcashError {
                        failure_reason: e.to_string(),
                    });
                }
            }
        }

        Ok(ReceiveEcashResponse { amount })
    }

    pub async fn handle_shutdown_msg(&self, task_group: TaskGroup) -> AdminResult<()> {
        // Take the write lock on the state so that no additional payments are processed
        let mut state_guard = self.state.write().await;
        if let GatewayState::Running { lightning_context } = state_guard.clone() {
            *state_guard = GatewayState::ShuttingDown { lightning_context };

            self.federation_manager
                .read()
                .await
                .wait_for_incoming_payments()
                .await?;
        }

        let tg = task_group.clone();
        tg.spawn("Kill Gateway", |_task_handle| async {
            if let Err(e) = task_group.shutdown_join_all(Duration::from_secs(180)).await {
                error!(?e, "Error shutting down gateway");
            }
        });
        Ok(())
    }

    /// Registers the gateway with each specified federation.
    async fn register_federations(
        &self,
        gateway_config: &GatewayConfiguration,
        federations: &[(FederationId, FederationConfig)],
    ) -> AdminResult<()> {
        if let Ok(lightning_context) = self.get_lightning_context().await {
            let route_hints = lightning_context
                .lnrpc
                .parsed_route_hints(gateway_config.num_route_hints)
                .await;
            if route_hints.is_empty() {
                warn!("Gateway did not retrieve any route hints, may reduce receive success rate.");
            }

            for (federation_id, federation_config) in federations {
                if let Some(client) = self.federation_manager.read().await.client(federation_id) {
                    if async {
                        client
                            .value()
                            .get_first_module::<GatewayClientModule>()?
                            .register_with_federation(
                                route_hints.clone(),
                                GW_ANNOUNCEMENT_TTL,
                                federation_config.fees,
                                lightning_context.clone(),
                            )
                            .await
                    }
                    .instrument(client.span())
                    .await
                    .is_err()
                    {
                        Err(AdminGatewayError::RegistrationError {
                            federation_id: *federation_id,
                        })?;
                    }
                }
            }
        }
        Ok(())
    }

    /// This function will return a `GatewayConfiguration` one of two
    /// ways. To avoid conflicting configs, the below order is the
    /// order in which the gateway will respect configurations:
    /// - `GatewayConfiguration` is read from the database.
    /// - All cli or environment variables are set such that we can create a
    ///   `GatewayConfiguration`
    async fn get_gateway_configuration(
        gateway_db: Database,
        gateway_parameters: &GatewayParameters,
    ) -> Option<GatewayConfiguration> {
        let mut dbtx = gateway_db.begin_transaction_nc().await;

        // Always use the gateway configuration from the database if it exists.
        if let Some(gateway_config) = dbtx.load_gateway_config().await {
            return Some(gateway_config);
        }

        // If the password is not provided, return None
        let password = gateway_parameters.password.as_ref()?;

        // If the DB does not have the gateway configuration, we can construct one from
        // the provided password (required) and the defaults.
        // Use gateway parameters provided by the environment or CLI
        let num_route_hints = gateway_parameters.num_route_hints;
        let routing_fees = gateway_parameters
            .fees
            .clone()
            .unwrap_or(GatewayFee(DEFAULT_FEES));
        let network = gateway_parameters.network.unwrap_or(DEFAULT_NETWORK);
        let password_salt: [u8; 16] = rand::thread_rng().gen();
        let hashed_password = hash_password(password, password_salt);
        let gateway_config = GatewayConfiguration {
            hashed_password,
            network,
            num_route_hints,
            routing_fees: routing_fees.0,
            password_salt,
        };

        Some(gateway_config)
    }

    /// Retrieves a `ClientHandleArc` from the Gateway's in memory structures
    /// that keep track of available clients, given a `federation_id`.
    pub async fn select_client(
        &self,
        federation_id: FederationId,
    ) -> std::result::Result<Spanned<fedimint_client::ClientHandleArc>, FederationNotConnected>
    {
        self.federation_manager
            .read()
            .await
            .client(&federation_id)
            .cloned()
            .ok_or(FederationNotConnected {
                federation_id_prefix: federation_id.to_prefix(),
            })
    }

    /// Loads a mnemonic from the database or generates a new one if the
    /// mnemonic does not exist. Before generating a new mnemonic, this
    /// function will check if a mnemonic has been provided in the environment
    /// variable and use that if provided.
    async fn load_or_generate_mnemonic(gateway_db: &Database) -> AdminResult<Mnemonic> {
        Ok(
            if let Ok(entropy) = Client::load_decodable_client_secret::<Vec<u8>>(gateway_db).await {
                Mnemonic::from_entropy(&entropy)
                    .map_err(|e| AdminGatewayError::MnemonicError(anyhow!(e.to_string())))?
            } else {
                let mnemonic = if let Ok(words) = std::env::var(FM_GATEWAY_MNEMONIC_ENV) {
                    info!("Using provided mnemonic from environment variable");
                    Mnemonic::parse_in_normalized(bip39::Language::English, words.as_str())
                        .map_err(|e| {
                            AdminGatewayError::MnemonicError(anyhow!(format!(
                                "Seed phrase provided in environment was invalid {e:?}"
                            )))
                        })?
                } else {
                    info!("Generating mnemonic and writing entropy to client storage");
                    Bip39RootSecretStrategy::<12>::random(&mut thread_rng())
                };

                Client::store_encodable_client_secret(gateway_db, mnemonic.to_entropy())
                    .await
                    .map_err(AdminGatewayError::MnemonicError)?;
                mnemonic
            },
        )
    }

    /// Reads the connected federation client configs from the Gateway's
    /// database and reconstructs the clients necessary for interacting with
    /// connection federations.
    async fn load_clients(&self) -> AdminResult<()> {
        let mut federation_manager = self.federation_manager.write().await;

        let configs = {
            let mut dbtx = self.gateway_db.begin_transaction_nc().await;
            dbtx.load_federation_configs().await
        };

        if let Some(max_federation_index) = configs.values().map(|cfg| cfg.federation_index).max() {
            federation_manager.set_next_index(max_federation_index + 1);
        }

        let mnemonic = Self::load_or_generate_mnemonic(&self.gateway_db).await?;

        for (federation_id, config) in configs {
            let federation_index = config.federation_index;
            if let Ok(client) = Box::pin(Spanned::try_new(
                info_span!("client", federation_id  = %federation_id.clone()),
                self.client_builder
                    .build(config, Arc::new(self.clone()), &mnemonic),
            ))
            .await
            {
                federation_manager.add_client(federation_index, client);
            } else {
                warn!("Failed to load client for federation: {federation_id}");
            }
        }

        Ok(())
    }

    /// Legacy mechanism for registering the Gateway with connected federations.
    /// This will spawn a task that will re-register the Gateway with
    /// connected federations every 8.5 mins. Only registers the Gateway if it
    /// has successfully connected to the Lightning node, so that it can
    /// include route hints in the registration.
    fn register_clients_timer(&self, task_group: &TaskGroup) {
        // Only spawn background registration thread if gateway is running LNv1
        if self.is_running_lnv1() {
            let lightning_module_mode = self.lightning_module_mode;
            info!(?lightning_module_mode, "Spawning register task...");
            let gateway = self.clone();
            task_group.spawn_cancellable("register clients", async move {
                loop {
                    let mut registration_result: Option<AdminResult<()>> = None;
                    let gateway_config = gateway.clone_gateway_config().await;
                    if let Some(gateway_config) = gateway_config {
                        let gateway_state = gateway.get_state().await;
                        if let GatewayState::Running { .. } = &gateway_state {
                            let mut dbtx = gateway.gateway_db.begin_transaction_nc().await;
                            let all_federations_configs: Vec<_> = dbtx.load_federation_configs().await.into_iter().collect();
                            let result = gateway.register_federations(&gateway_config, &all_federations_configs).await;
                            registration_result = Some(result);
                        } else {
                            // We need to retry more often if the gateway is not in the Running state
                            const NOT_RUNNING_RETRY: Duration = Duration::from_secs(10);
                            info!("Will not register federation yet because gateway still not in Running state. Current state: {gateway_state:?}. Will keep waiting, next retry in {NOT_RUNNING_RETRY:?}...");
                            sleep(NOT_RUNNING_RETRY).await;
                            continue;
                        }
                    } else {
                        warn!("Cannot register clients because gateway configuration is not set.");
                    }

                    let registration_delay: Duration = if let Some(Err(AdminGatewayError::RegistrationError { .. })) = registration_result {
                        // Retry to register gateway with federations in 10 seconds since it failed
                        Duration::from_secs(10)
                    } else {
                        // Allow a 15% buffer of the TTL before the re-registering gateway
                        // with the federations.
                        GW_ANNOUNCEMENT_TTL.mul_f32(0.85)
                    };

                    sleep(registration_delay).await;
                }
            });
        }
    }

    /// Verifies that the supplied `network` matches the Bitcoin network in the
    /// connected client's LNv1 configuration.
    async fn check_lnv1_federation_network(
        client: &ClientHandleArc,
        network: Network,
    ) -> AdminResult<()> {
        let federation_id = client.federation_id();
        let config = client.config().await;
        let cfg = config
            .modules
            .values()
            .find(|m| LightningCommonInit::KIND == m.kind)
            .ok_or(AdminGatewayError::ClientCreationError(anyhow!(format!(
                "Federation {federation_id} does not have an LNv1 module"
            ))))?;
        let ln_cfg: &LightningClientConfig = cfg.cast()?;

        if ln_cfg.network != network {
            error!(
                "Federation {federation_id} runs on {} but this gateway supports {network}",
                ln_cfg.network,
            );
            return Err(AdminGatewayError::ClientCreationError(anyhow!(format!(
                "Unsupported network {}",
                ln_cfg.network
            ))));
        }

        Ok(())
    }

    /// Verifies that the supplied `network` matches the Bitcoin network in the
    /// connected client's LNv2 configuration.
    async fn check_lnv2_federation_network(
        client: &ClientHandleArc,
        network: Network,
    ) -> AdminResult<()> {
        let federation_id = client.federation_id();
        let config = client.config().await;
        let cfg = config
            .modules
            .values()
            .find(|m| fedimint_lnv2_common::LightningCommonInit::KIND == m.kind)
            .ok_or(AdminGatewayError::ClientCreationError(anyhow!(format!(
                "Federation {federation_id} does not have an LNv2 module"
            ))))?;
        let ln_cfg: &fedimint_lnv2_common::config::LightningClientConfig = cfg.cast()?;

        if ln_cfg.network != network {
            error!(
                "Federation {federation_id} runs on {} but this gateway supports {network}",
                ln_cfg.network,
            );
            return Err(AdminGatewayError::ClientCreationError(anyhow!(format!(
                "Unsupported network {}",
                ln_cfg.network
            ))));
        }

        Ok(())
    }

    /// Checks the Gateway's current state and returns the proper
    /// `LightningContext` if it is available. Sometimes the lightning node
    /// will not be connected and this will return an error.
    pub async fn get_lightning_context(
        &self,
    ) -> std::result::Result<LightningContext, LightningRpcError> {
        match self.get_state().await {
            GatewayState::Running { lightning_context }
            | GatewayState::ShuttingDown { lightning_context } => Ok(lightning_context),
            _ => Err(LightningRpcError::FailedToConnect),
        }
    }

    /// Iterates through all of the federations the gateway is registered with
    /// and requests to remove the registration record.
    pub async fn unannounce_from_all_federations(&self) {
        let mut dbtx = self.gateway_db.begin_transaction_nc().await;
        let gateway_keypair = dbtx.load_gateway_keypair_assert_exists().await;

        self.federation_manager
            .read()
            .await
            .unannounce_from_all_federations(gateway_keypair)
            .await;
    }
}

// LNv2 Gateway implementation
impl Gateway {
    /// Retrieves the `PublicKey` of the Gateway module for a given federation
    /// for LNv2. This is NOT the same as the `gateway_id`, it is different
    /// per-connected federation.
    async fn public_key_v2(&self, federation_id: &FederationId) -> Option<PublicKey> {
        self.federation_manager
            .read()
            .await
            .client(federation_id)
            .map(|client| {
                client
                    .value()
                    .get_first_module::<GatewayClientModuleV2>()
                    .expect("Must have client module")
                    .keypair
                    .public_key()
            })
    }

    /// Returns payment information that LNv2 clients can use to instruct this
    /// Gateway to pay an invoice or receive a payment.
    pub async fn routing_info_v2(
        &self,
        federation_id: &FederationId,
    ) -> Result<Option<RoutingInfo>> {
        let context = self.get_lightning_context().await?;

        Ok(self
            .public_key_v2(federation_id)
            .await
            .map(|module_public_key| RoutingInfo {
                lightning_public_key: context.lightning_public_key,
                module_public_key,
                send_fee_default: PaymentFee::SEND_FEE_LIMIT_DEFAULT,
                // The base fee ensures that the gateway does not loose sats sending the payment due
                // to fees paid on the transaction claiming the outgoing contract or
                // subsequent transactions spending the newly issued ecash
                send_fee_minimum: PaymentFee {
                    base: Amount::from_sats(50),
                    parts_per_million: 5_000,
                },
                expiration_delta_default: EXPIRATION_DELTA_LIMIT_DEFAULT,
                expiration_delta_minimum: EXPIRATION_DELTA_MINIMUM_V2,
                // The base fee ensures that the gateway does not loose sats receiving the payment
                // due to fees paid on the transaction funding the incoming contract
                receive_fee: PaymentFee::RECEIVE_FEE_LIMIT_DEFAULT,
            }))
    }

    /// Instructs this gateway to pay a Lightning network invoice via the LNv2
    /// protocol.
    async fn send_payment_v2(
        &self,
        payload: SendPaymentPayload,
    ) -> Result<std::result::Result<[u8; 32], Signature>> {
        self.select_client(payload.federation_id)
            .await?
            .value()
            .get_first_module::<GatewayClientModuleV2>()
            .expect("Must have client module")
            .send_payment(payload)
            .await
            .map_err(LNv2Error::OutgoingPayment)
            .map_err(PublicGatewayError::LNv2)
    }

    /// For the LNv2 protocol, this will create an invoice by fetching it from
    /// the connected Lightning node, then save the payment hash so that
    /// incoming HTLCs can be matched as a receive attempt to a specific
    /// federation.
    async fn create_bolt11_invoice_v2(
        &self,
        payload: CreateBolt11InvoicePayload,
    ) -> Result<Bolt11Invoice> {
        if !payload.contract.verify() {
            return Err(PublicGatewayError::LNv2(LNv2Error::IncomingPayment(
                "The contract is invalid".to_string(),
            )));
        }

        let payment_info = self.routing_info_v2(&payload.federation_id).await?.ok_or(
            LNv2Error::IncomingPayment(format!(
                "Federation {} does not exist",
                payload.federation_id
            )),
        )?;

        if payload.contract.commitment.refund_pk != payment_info.module_public_key {
            return Err(PublicGatewayError::LNv2(LNv2Error::IncomingPayment(
                "The incoming contract is keyed to another gateway".to_string(),
            )));
        }

        let contract_amount = payment_info.receive_fee.subtract_from(payload.amount.msats);

        if contract_amount == Amount::ZERO {
            return Err(PublicGatewayError::LNv2(LNv2Error::IncomingPayment(
                "Zero amount incoming contracts are not supported".to_string(),
            )));
        }

        if contract_amount != payload.contract.commitment.amount {
            return Err(PublicGatewayError::LNv2(LNv2Error::IncomingPayment(
                "The contract amount does not pay the correct amount of fees".to_string(),
            )));
        }

        if payload.contract.commitment.expiration <= duration_since_epoch().as_secs() {
            return Err(PublicGatewayError::LNv2(LNv2Error::IncomingPayment(
                "The contract has already expired".to_string(),
            )));
        }

        let payment_hash = match payload.contract.commitment.payment_image {
            PaymentImage::Hash(payment_hash) => payment_hash,
            PaymentImage::Point(..) => {
                return Err(PublicGatewayError::LNv2(LNv2Error::IncomingPayment(
                    "PaymentImage is not a payment hash".to_string(),
                )));
            }
        };

        let invoice = self
            .create_invoice_via_lnrpc_v2(
                payment_hash,
                payload.amount,
                payload.description.clone(),
                payload.expiry_secs,
            )
            .await?;

        let mut dbtx = self.gateway_db.begin_transaction().await;

        if dbtx
            .save_registered_incoming_contract(
                payload.federation_id,
                payload.amount,
                payload.contract,
            )
            .await
            .is_some()
        {
            return Err(PublicGatewayError::LNv2(LNv2Error::IncomingPayment(
                "PaymentHash is already registered".to_string(),
            )));
        }

        dbtx.commit_tx_result().await.map_err(|_| {
            PublicGatewayError::LNv2(LNv2Error::IncomingPayment(
                "Payment hash is already registered".to_string(),
            ))
        })?;

        Ok(invoice)
    }

    /// Retrieves a BOLT11 invoice from the connected Lightning node with a
    /// specific `payment_hash`.
    pub async fn create_invoice_via_lnrpc_v2(
        &self,
        payment_hash: sha256::Hash,
        amount: Amount,
        description: Bolt11InvoiceDescription,
        expiry_time: u32,
    ) -> std::result::Result<Bolt11Invoice, LightningRpcError> {
        let lnrpc = self.get_lightning_context().await?.lnrpc;

        let response = match description {
            Bolt11InvoiceDescription::Direct(description) => {
                lnrpc
                    .create_invoice(CreateInvoiceRequest {
                        payment_hash: payment_hash.to_byte_array().to_vec(),
                        amount_msat: amount.msats,
                        expiry_secs: expiry_time,
                        description: Some(Description::Direct(description)),
                    })
                    .await?
            }
            Bolt11InvoiceDescription::Hash(hash) => {
                lnrpc
                    .create_invoice(CreateInvoiceRequest {
                        payment_hash: payment_hash.to_byte_array().to_vec(),
                        amount_msat: amount.msats,
                        expiry_secs: expiry_time,
                        description: Some(Description::Hash(hash.to_byte_array().to_vec())),
                    })
                    .await?
            }
        };

        Bolt11Invoice::from_str(&response.invoice).map_err(|e| {
            LightningRpcError::FailedToGetInvoice {
                failure_reason: e.to_string(),
            }
        })
    }

    /// Retrieves the persisted `CreateInvoicePayload` from the database
    /// specified by the `payment_hash` and the `ClientHandleArc` specified
    /// by the payload's `federation_id`.
    pub async fn get_registered_incoming_contract_and_client_v2(
        &self,
        payment_image: PaymentImage,
        amount_msats: u64,
    ) -> Result<(IncomingContract, ClientHandleArc)> {
        let registered_incoming_contract = self
            .gateway_db
            .begin_transaction_nc()
            .await
            .load_registered_incoming_contract(payment_image)
            .await
            .ok_or(PublicGatewayError::LNv2(LNv2Error::IncomingPayment(
                "No corresponding decryption contract available".to_string(),
            )))?;

        if registered_incoming_contract.incoming_amount != amount_msats {
            return Err(PublicGatewayError::LNv2(LNv2Error::IncomingPayment(
                "The available decryption contract's amount is not equal to the requested amount"
                    .to_string(),
            )));
        }

        let client = self
            .select_client(registered_incoming_contract.federation_id)
            .await?
            .into_value();

        Ok((registered_incoming_contract.contract, client))
    }

<<<<<<< HEAD
/// Errors that can occur while processing incoming HTLC's, making outgoing
/// payments, registering with connected federations, or responding to webserver
/// requests.
#[derive(Debug, Error)]
pub enum GatewayError {
    #[error("Federation error: {}", OptStacktrace(.0))]
    FederationError(#[from] FederationError),
    #[error("Other: {}", OptStacktrace(.0))]
    ClientStateMachineError(#[from] anyhow::Error),
    #[error("Failed to open the database: {}", OptStacktrace(.0))]
    DatabaseError(anyhow::Error),
    #[error("Lightning rpc error: {}", .0)]
    LightningRpcError(#[from] LightningRpcError),
    #[error("Outgoing Payment Error {}", OptStacktrace(.0))]
    OutgoingPaymentError(#[from] Box<OutgoingPaymentError>),
    #[error("Invalid Metadata: {}", OptStacktrace(.0))]
    InvalidMetadata(String),
    #[error("Unexpected state: {}", OptStacktrace(.0))]
    UnexpectedState(String),
    #[error("The gateway is disconnected")]
    Disconnected,
    #[error("Error configuring the gateway: {}", OptStacktrace(.0))]
    GatewayConfigurationError(String),
    #[error("Unsupported Network: {0}")]
    UnsupportedNetwork(Network),
    #[error("Insufficient funds")]
    InsufficientFunds,
    #[error("Federation already connected")]
    FederationAlreadyConnected,
    #[error("Error parsing response: {}", OptStacktrace(.0))]
    LightningResponseParseError(anyhow::Error),
    #[error("An incoming payment was unable to be handled by the LNv1 module")]
    IncomingLNv1PaymentError(anyhow::Error),
    #[error("Failed to create client: {}", .0)]
    ClientCreationError(String),
    #[error("Incoming contract error: {}", OptStacktrace(.0))]
    IncomingContractError(String),
    #[error("Error while sending LNv2 payment: {}", OptStacktrace(.0))]
    LNv2OutgoingError(anyhow::Error),
    #[error("Incoming payment is not registered as an LNv2 payment")]
    PaymentNotRegisteredWithLNv2Error,
    #[error("Unauthorized")]
    Unauthorized,
}
=======
    fn is_running_lnv2(&self) -> bool {
        self.lightning_module_mode == LightningModuleMode::LNv2
            || self.lightning_module_mode == LightningModuleMode::All
    }
>>>>>>> 3409977a

    fn is_running_lnv1(&self) -> bool {
        self.lightning_module_mode == LightningModuleMode::LNv1
            || self.lightning_module_mode == LightningModuleMode::All
    }
}<|MERGE_RESOLUTION|>--- conflicted
+++ resolved
@@ -38,15 +38,11 @@
 use std::sync::Arc;
 use std::time::Duration;
 
-<<<<<<< HEAD
 use ::lightning::ln::PaymentHash;
 use anyhow::{anyhow, bail};
 use auth_manager::AuthManager;
 use axum::http::StatusCode;
 use axum::response::{IntoResponse, Response};
-=======
-use anyhow::anyhow;
->>>>>>> 3409977a
 use bip39::Mnemonic;
 use bitcoin::{Address, Network, Txid};
 use bitcoin_hashes::{sha256, Hash};
@@ -106,12 +102,8 @@
     SpendEcashResponse, SyncToChainPayload, WithdrawOnchainPayload, V1_API_ENDPOINT,
 };
 use state_machine::{GatewayClientModule, GatewayExtPayStates};
-<<<<<<< HEAD
 use thiserror::Error;
 use tokio::sync::{Mutex, RwLock};
-=======
-use tokio::sync::RwLock;
->>>>>>> 3409977a
 use tracing::{debug, error, info, info_span, warn, Instrument};
 
 use crate::config::LightningModuleMode;
@@ -2181,57 +2173,10 @@
         Ok((registered_incoming_contract.contract, client))
     }
 
-<<<<<<< HEAD
-/// Errors that can occur while processing incoming HTLC's, making outgoing
-/// payments, registering with connected federations, or responding to webserver
-/// requests.
-#[derive(Debug, Error)]
-pub enum GatewayError {
-    #[error("Federation error: {}", OptStacktrace(.0))]
-    FederationError(#[from] FederationError),
-    #[error("Other: {}", OptStacktrace(.0))]
-    ClientStateMachineError(#[from] anyhow::Error),
-    #[error("Failed to open the database: {}", OptStacktrace(.0))]
-    DatabaseError(anyhow::Error),
-    #[error("Lightning rpc error: {}", .0)]
-    LightningRpcError(#[from] LightningRpcError),
-    #[error("Outgoing Payment Error {}", OptStacktrace(.0))]
-    OutgoingPaymentError(#[from] Box<OutgoingPaymentError>),
-    #[error("Invalid Metadata: {}", OptStacktrace(.0))]
-    InvalidMetadata(String),
-    #[error("Unexpected state: {}", OptStacktrace(.0))]
-    UnexpectedState(String),
-    #[error("The gateway is disconnected")]
-    Disconnected,
-    #[error("Error configuring the gateway: {}", OptStacktrace(.0))]
-    GatewayConfigurationError(String),
-    #[error("Unsupported Network: {0}")]
-    UnsupportedNetwork(Network),
-    #[error("Insufficient funds")]
-    InsufficientFunds,
-    #[error("Federation already connected")]
-    FederationAlreadyConnected,
-    #[error("Error parsing response: {}", OptStacktrace(.0))]
-    LightningResponseParseError(anyhow::Error),
-    #[error("An incoming payment was unable to be handled by the LNv1 module")]
-    IncomingLNv1PaymentError(anyhow::Error),
-    #[error("Failed to create client: {}", .0)]
-    ClientCreationError(String),
-    #[error("Incoming contract error: {}", OptStacktrace(.0))]
-    IncomingContractError(String),
-    #[error("Error while sending LNv2 payment: {}", OptStacktrace(.0))]
-    LNv2OutgoingError(anyhow::Error),
-    #[error("Incoming payment is not registered as an LNv2 payment")]
-    PaymentNotRegisteredWithLNv2Error,
-    #[error("Unauthorized")]
-    Unauthorized,
-}
-=======
     fn is_running_lnv2(&self) -> bool {
         self.lightning_module_mode == LightningModuleMode::LNv2
             || self.lightning_module_mode == LightningModuleMode::All
     }
->>>>>>> 3409977a
 
     fn is_running_lnv1(&self) -> bool {
         self.lightning_module_mode == LightningModuleMode::LNv1
